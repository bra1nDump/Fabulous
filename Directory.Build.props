--- conflicted
+++ resolved
@@ -24,12 +24,10 @@
   <PropertyGroup Condition="$(TargetFramework) == 'netstandard2.0' OR $(TargetFramework) == 'netcoreapp2.2'">
     <OtherFlags>/warnon:1182</OtherFlags>
   </PropertyGroup>
-<<<<<<< HEAD
+  <PropertyGroup Condition="($(IsPackable) == '' OR $(IsPackable) == 'true') AND $(Configuration) == 'Release'">
+    <GenerateDocumentationFile>true</GenerateDocumentationFile>
+  </PropertyGroup>
   <PropertyGroup Condition="$(TargetFramework) == 'netstandard2.0'">
     <ProduceReferenceAssembly>true</ProduceReferenceAssembly>
-=======
-  <PropertyGroup Condition="($(IsPackable) == '' OR $(IsPackable) == 'true') AND $(Configuration) == 'Release'">
-    <GenerateDocumentationFile>true</GenerateDocumentationFile>
->>>>>>> fc9a1f6b
   </PropertyGroup>
 </Project>