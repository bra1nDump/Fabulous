﻿// Copyright 2018 Elmish.XamarinForms contributors. See LICENSE.md for license.
namespace NewApp

open System.Diagnostics
open Elmish.XamarinForms
open Elmish.XamarinForms.DynamicViews
open Xamarin.Forms

module App = 
    type Model = 
      { Count : int
        Step : int
        TimerOn: bool }

    type Msg = 
        | Increment 
        | Decrement 
        | Reset
        | SetStep of int
        | TimerToggled of bool
        | TimedTick

    let initModel = { Count = 0; Step = 1; TimerOn=false }

    let init () = initModel, Cmd.none

    let timerCmd = 
        async { do! Async.Sleep 200
                return TimedTick }
        |> Cmd.ofAsyncMsg

    let update msg model =
        match msg with
        | Increment -> { model with Count = model.Count + model.Step }, Cmd.none
        | Decrement -> { model with Count = model.Count - model.Step }, Cmd.none
        | Reset -> init ()
        | SetStep n -> { model with Step = n }, Cmd.none
        | TimerToggled on -> { model with TimerOn = on }, (if on then timerCmd else Cmd.none)
        | TimedTick -> 
            if model.TimerOn then 
                { model with Count = model.Count + model.Step }, timerCmd
            else 
                model, Cmd.none

    let view (model: Model) dispatch =
        View.ContentPage(
          content = View.StackLayout(padding = 20.0, verticalOptions = LayoutOptions.Center,
            children = [ 
                View.Label(text = sprintf "%d" model.Count, horizontalOptions = LayoutOptions.Center, fontSize = "Large")
                View.Button(text = "Increment", command = (fun () -> dispatch Increment))
                View.Button(text = "Decrement", command = (fun () -> dispatch Decrement))
                View.Label(text = "Timer")
                View.Switch(isToggled = model.TimerOn, toggled = (fun on -> dispatch (TimerToggled on.Value)))
                View.Slider(minimum = 0.0, maximum = 10.0, value = double model.Step, valueChanged = (fun args -> dispatch (SetStep (int (args.NewValue + 0.5)))))
                View.Label(text = sprintf "Step size: %d" model.Step, horizontalOptions = LayoutOptions.Center) 
                View.Button(text = "Reset", horizontalOptions = LayoutOptions.Center, command = (fun () -> dispatch Reset), canExecute = (model <> initModel))
            ]))

    // Note, this declaration is needed if you enable LiveUpdate
    let program = Program.mkProgram init update view

type App () as app = 
    inherit Application ()

    let runner = 
        App.program
//-:cnd:noEmit
#if DEBUG
        |> Program.withConsoleTrace
#endif
//+:cnd:noEmit
        |> Program.runWithDynamicView app

//-:cnd:noEmit
#if DEBUG
    // Uncomment this line to enable live update in debug mode. See https://fsprojects.github.io/Elmish.XamarinForms/tools.html
    // for further setup instructions.
    //
    //do runner.EnableLiveUpdate()
#endif    
//+:cnd:noEmit

<<<<<<< HEAD
    // Uncomment this code to save the applciation state to app.Properties using Newtonsoft.Json
 #if APPSAVE
=======
    // Uncomment this code to save the applciation state to app.Properties using FsPickler
//-:cnd:noEmit
#if APPSAVE
>>>>>>> 35800381
    let modelId = "model"
    override __.OnSleep() = 

        let json = Newtonsoft.Json.JsonConvert.SerializeObject(runner.CurrentModel)
        Debug.WriteLine("OnSleep: saving model into app.Properties, json = {0}", json)

        app.Properties.[modelId] <- json

    override __.OnResume() = 
        Debug.WriteLine "OnResume: checking for model in app.Properties"
        try 
            match app.Properties.TryGetValue modelId with
            | true, (:? string as json) -> 

                Debug.WriteLine("OnResume: restoring model from app.Properties, json = {0}", json)
                let model = Newtonsoft.Json.JsonConvert.DeserializeObject<App.Model>(json)

                Debug.WriteLine("OnResume: restoring model from app.Properties, model = {0}", (sprintf "%0A" model))
                runner.SetCurrentModel (model, Cmd.none)

            | _ -> ()
        with ex -> 
            App.program.onError("Error while restoring model found in app.Properties", ex)

<<<<<<< HEAD
    override this.OnStart() = 
        Debug.WriteLine "OnStart: using same logic as OnResume()"
        this.OnResume()
#endif
=======
    override app.OnStart() = app.OnResume()
#endif
//+:cnd:noEmit
>>>>>>> 35800381
<|MERGE_RESOLUTION|>--- conflicted
+++ resolved
@@ -80,14 +80,9 @@
 #endif    
 //+:cnd:noEmit
 
-<<<<<<< HEAD
     // Uncomment this code to save the applciation state to app.Properties using Newtonsoft.Json
- #if APPSAVE
-=======
-    // Uncomment this code to save the applciation state to app.Properties using FsPickler
 //-:cnd:noEmit
 #if APPSAVE
->>>>>>> 35800381
     let modelId = "model"
     override __.OnSleep() = 
 
@@ -112,13 +107,9 @@
         with ex -> 
             App.program.onError("Error while restoring model found in app.Properties", ex)
 
-<<<<<<< HEAD
     override this.OnStart() = 
         Debug.WriteLine "OnStart: using same logic as OnResume()"
         this.OnResume()
 #endif
-=======
-    override app.OnStart() = app.OnResume()
-#endif
 //+:cnd:noEmit
->>>>>>> 35800381
+
