﻿<Project Sdk="Microsoft.NET.Sdk">
  <Import Project="..\..\..\SourceLink.props" />
  <PropertyGroup>
    <TargetFramework>netstandard2.0</TargetFramework>
  </PropertyGroup>
  <PropertyGroup>
    <Description>F# bindings for using declarative UI with Fabulous in Xamarin.Forms</Description>
  </PropertyGroup>
  <ItemGroup>
<<<<<<< HEAD
    <Compile Include="..\Fabulous.XamarinForms.Core\InputTypes.fs" />
    <Compile Include="..\Fabulous.XamarinForms.Core\CustomControls.fs">
      <Link>CustomControls.fs</Link>
    </Compile>
=======
    <Compile Include="..\Fabulous.XamarinForms.Core\CustomControls.fs" />
>>>>>>> d901c77a
    <Compile Include="..\Fabulous.XamarinForms.Core\ViewHelpers.fs" />
    <Compile Include="..\Fabulous.XamarinForms.Core\Program.fs" />
    <Compile Include="..\Fabulous.XamarinForms.Core\ViewConverters.fs" />
    <Compile Include="..\Fabulous.XamarinForms.Core\ViewUpdaters.fs" />
    <Compile Include="..\Fabulous.XamarinForms.Core\ViewExtensions.fs" />
    <Compile Include="Xamarin.Forms.Core.fs" />
    <None Include="Xamarin.Forms.Core.json" />
  </ItemGroup>
  <ItemGroup>
    <PackageReference Include="Xamarin.Forms" />
    <ProjectReference Include="..\..\..\src\Fabulous\Fabulous.fsproj" />
  </ItemGroup>
  <Import Project="..\..\..\Packages.targets" />
</Project>
<|MERGE_RESOLUTION|>--- conflicted
+++ resolved
@@ -1,31 +1,25 @@
-﻿<Project Sdk="Microsoft.NET.Sdk">
-  <Import Project="..\..\..\SourceLink.props" />
-  <PropertyGroup>
-    <TargetFramework>netstandard2.0</TargetFramework>
-  </PropertyGroup>
-  <PropertyGroup>
-    <Description>F# bindings for using declarative UI with Fabulous in Xamarin.Forms</Description>
-  </PropertyGroup>
-  <ItemGroup>
-<<<<<<< HEAD
-    <Compile Include="..\Fabulous.XamarinForms.Core\InputTypes.fs" />
-    <Compile Include="..\Fabulous.XamarinForms.Core\CustomControls.fs">
-      <Link>CustomControls.fs</Link>
-    </Compile>
-=======
-    <Compile Include="..\Fabulous.XamarinForms.Core\CustomControls.fs" />
->>>>>>> d901c77a
-    <Compile Include="..\Fabulous.XamarinForms.Core\ViewHelpers.fs" />
-    <Compile Include="..\Fabulous.XamarinForms.Core\Program.fs" />
-    <Compile Include="..\Fabulous.XamarinForms.Core\ViewConverters.fs" />
-    <Compile Include="..\Fabulous.XamarinForms.Core\ViewUpdaters.fs" />
-    <Compile Include="..\Fabulous.XamarinForms.Core\ViewExtensions.fs" />
-    <Compile Include="Xamarin.Forms.Core.fs" />
-    <None Include="Xamarin.Forms.Core.json" />
-  </ItemGroup>
-  <ItemGroup>
-    <PackageReference Include="Xamarin.Forms" />
-    <ProjectReference Include="..\..\..\src\Fabulous\Fabulous.fsproj" />
-  </ItemGroup>
-  <Import Project="..\..\..\Packages.targets" />
-</Project>
+﻿<Project Sdk="Microsoft.NET.Sdk">
+  <Import Project="..\..\..\SourceLink.props" />
+  <PropertyGroup>
+    <TargetFramework>netstandard2.0</TargetFramework>
+  </PropertyGroup>
+  <PropertyGroup>
+    <Description>F# bindings for using declarative UI with Fabulous in Xamarin.Forms</Description>
+  </PropertyGroup>
+  <ItemGroup>
+    <Compile Include="..\Fabulous.XamarinForms.Core\InputTypes.fs" />
+    <Compile Include="..\Fabulous.XamarinForms.Core\CustomControls.fs" />
+    <Compile Include="..\Fabulous.XamarinForms.Core\ViewHelpers.fs" />
+    <Compile Include="..\Fabulous.XamarinForms.Core\Program.fs" />
+    <Compile Include="..\Fabulous.XamarinForms.Core\ViewConverters.fs" />
+    <Compile Include="..\Fabulous.XamarinForms.Core\ViewUpdaters.fs" />
+    <Compile Include="..\Fabulous.XamarinForms.Core\ViewExtensions.fs" />
+    <Compile Include="Xamarin.Forms.Core.fs" />
+    <None Include="Xamarin.Forms.Core.json" />
+  </ItemGroup>
+  <ItemGroup>
+    <PackageReference Include="Xamarin.Forms" />
+    <ProjectReference Include="..\..\..\src\Fabulous\Fabulous.fsproj" />
+  </ItemGroup>
+  <Import Project="..\..\..\Packages.targets" />
+</Project>