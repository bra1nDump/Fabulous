--- conflicted
+++ resolved
@@ -1,4 +1,3 @@
-<<<<<<< HEAD
 {
   "assemblies": [
     "packages/neutral/Xamarin.Forms/lib/netstandard2.0/Xamarin.Forms.Core.dll",
@@ -633,6 +632,14 @@
         },
         {
           "source": "Title"
+        }
+      ],
+      "events": [
+        {
+          "source": "Appearing"
+        },
+        {
+          "source": "Disappearing"
         }
       ]
     },
@@ -1054,6 +1061,12 @@
           "source": "FlyoutBackgroundColor"
         },
         {
+          "source": "FlyoutBackgroundImage"
+        },
+        {
+          "source": "FlyoutBackgroundImageAspect"
+        },
+        {
           "source": "FlyoutBehavior"
         },
         {
@@ -1524,10 +1537,22 @@
           "source": "EmptyView"
         },
         {
+          "source": "Footer"
+        },
+        {
+          "source": "Header"
+        },
+        {
+          "source": "HorizontalScrollBarVisibility"
+        },
+        {
           "source": "ItemSizingStrategy"
         },
         {
           "source": "ItemsLayout"
+        },
+        {
+          "source": "ItemsUpdatingScrollMode"
         },
         {
           "source": "ItemsSource",
@@ -1535,6 +1560,20 @@
           "inputType": "ViewElement list",
           "defaultValue": "[]",
           "updateCode": "ViewUpdaters.updateItemsViewItems"
+        },
+        {
+          "source": "RemainingItemsThreshold"
+        },
+        {
+          "source": "RemainingItemsThresholdReachedCommand"
+        },
+        {
+          "source": "VerticalScrollBarVisibility"
+        }
+      ],
+      "events": [
+        {
+          "source": "Scrolled"
         }
       ]
     },
@@ -1567,6 +1606,21 @@
             "SelectedItem",
             "SelectedItems"
           ]
+        }
+      ]
+    },
+    {
+      "type": "Xamarin.Forms.GroupableItemsView",
+      "canBeInstantiated": "false",
+      "properties": [
+        {
+          "source": "GroupFooterTemplate"
+        },
+        {
+          "source": "GroupHeaderTemplate"
+        },
+        {
+          "source": "IsGrouped"
         }
       ]
     },
@@ -2177,6 +2231,9 @@
         },
         {
           "source": "OnColor"
+        },
+        {
+          "source": "ThumbColor"
         }
       ],
       "events": [
@@ -2477,2951 +2534,4 @@
       "primaryConstructorMember": "Title"
     }
   ]
-=======
-﻿{
-  "assemblies": [
-    "packages/neutral/Xamarin.Forms/lib/netstandard2.0/Xamarin.Forms.Core.dll",
-    "build_output/Fabulous.XamarinForms/Fabulous.XamarinForms.Core/Fabulous.XamarinForms.Core.dll"
-  ],
-  "outputNamespace": "Fabulous.XamarinForms",
-  "types": [
-    {
-      "name": "Fabulous.XamarinForms.CustomEffect",
-      "modelName": "Effect",
-      "members": [
-        {
-          "name": "Name",
-          "defaultValue": "\"\""
-        }
-      ]
-    },
-    {
-      "name": "Xamarin.Forms.Element",
-      "members": [
-        {
-          "name": "ClassId",
-          "defaultValue": "null"
-        },
-        {
-          "name": "StyleId",
-          "defaultValue": "null"
-        },
-        {
-          "name": "AutomationId",
-          "defaultValue": "null"
-        },
-        {
-          "name": "Effects",
-          "defaultValue": "null",
-          "inputType": "ViewElement list",
-          "modelType": "ViewElement[]",
-          "convToModel": "Array.ofList",
-          "updateCode": "updateEffects"
-        },
-        {
-          "name": "Created",
-          "uniqueName": "ElementCreated",
-          "inputType": "obj -> unit",
-          "modelType": "obj -> unit",
-          "updateCode": "(fun _ _ _ -> ())"
-        },
-        {
-          "name": "Ref",
-          "uniqueName": "ElementViewRef",
-          "inputType": "ViewRef",
-          "modelType": "ViewRef",
-          "updateCode": "(fun _ _ _ -> ())"
-        },
-        {
-          "name": "Tag",
-          "modelType": "obj",
-          "defaultValue": "null",
-          "updateCode": "(fun _ _ _ -> ())"
-        },
-        {
-          "name": "ShellBackgroundColor",
-          "modelType": "Xamarin.Forms.Color",
-          "updateCode": "updateShellBackgroundColor"
-        },
-        {
-          "name": "ShellForegroundColor",
-          "modelType": "Xamarin.Forms.Color",
-          "updateCode": "updateShellForegroundColor"
-        },
-        {
-          "name": "ShellDisabledColor",
-          "modelType": "Xamarin.Forms.Color",
-          "updateCode": "updateShellDisabledColor"
-        },
-        {
-          "name": "ShellTabBarBackgroundColor",
-          "modelType": "Xamarin.Forms.Color",
-          "updateCode": "updateShellTabBarBackgroundColor"
-        },
-        {
-          "name": "ShellTabBarForegroundColor",
-          "modelType": "Xamarin.Forms.Color",
-          "updateCode": "updateShellTabBarForegroundColor"
-        },
-        {
-          "name": "ShellTitleColor",
-          "modelType": "Xamarin.Forms.Color",
-          "updateCode": "updateShellTitleColor"
-        },
-        {
-          "name": "ShellUnselectedColor",
-          "modelType": "Xamarin.Forms.Color",
-          "updateCode": "updateShellUnselectedColor"
-        },
-        {
-          "name": "ShellBackButtonBehavior",
-          "modelType": "Xamarin.Forms.BackButtonBehavior",
-          "updateCode": "updateShellBackButtonBehavior"
-        },
-        {
-          "name": "ShellFlyoutBehavior",
-          "modelType": "Xamarin.Forms.FlyoutBehavior",
-          "updateCode": "updateShellFlyoutBehavior"
-        },
-        {
-          "name": "ShellTabBarIsVisible",
-          "modelType": "bool",
-          "updateCode": "updateShellTabBarIsVisible"
-        },
-        {
-          "name": "ShellTitleView",
-          "modelType": "Xamarin.Forms.View",
-          "updateCode": "updateShellTitleView"
-        }
-      ]
-    },
-    {
-      "name": "Xamarin.Forms.NavigableElement",
-      "members": [
-        {
-          "name": "Style",
-          "defaultValue": "null"
-        },
-        {
-          "name": "StyleClass",
-          "defaultValue": "null",
-          "inputType": "obj",
-          "modelType": "System.Collections.Generic.IList<string>",
-          "convToModel": "makeStyleClass",
-          "updateCode": "updateStyleClass"
-        }
-      ]
-    },
-    {
-      "name": "Xamarin.Forms.VisualElement",
-      "members": [
-        {
-          "name": "AnchorX",
-          "defaultValue": "0.0"
-        },
-        {
-          "name": "AnchorY",
-          "defaultValue": "0.0"
-        },
-        {
-          "name": "BackgroundColor",
-          "defaultValue": "Xamarin.Forms.Color.Default"
-        },
-        {
-          "name": "FlowDirection",
-          "defaultValue": "Xamarin.Forms.FlowDirection.MatchParent"
-        },
-        {
-          "name": "HeightRequest",
-          "defaultValue": "-1.0"
-        },
-        {
-          "name": "InputTransparent",
-          "defaultValue": "false"
-        },
-        {
-          "name": "IsEnabled",
-          "defaultValue": "true"
-        },
-        {
-          "name": "IsTabStop",
-          "defaultValue": "true"
-        },
-        {
-          "name": "IsVisible",
-          "defaultValue": "true"
-        },
-        {
-          "name": "MinimumHeightRequest",
-          "defaultValue": "-1.0"
-        },
-        {
-          "name": "MinimumWidthRequest",
-          "defaultValue": "-1.0"
-        },
-        {
-          "name": "Opacity",
-          "defaultValue": "1.0"
-        },
-        {
-          "name": "Resources",
-          "defaultValue": "null",
-          "inputType": "(string * obj) list",
-          "modelType": "(string * obj) list",
-          "updateCode": "updateResources"
-        },
-        {
-          "name": "Rotation",
-          "defaultValue": "0.0"
-        },
-        {
-          "name": "RotationX",
-          "defaultValue": "0.0"
-        },
-        {
-          "name": "RotationY",
-          "defaultValue": "0.0"
-        },
-        {
-          "name": "Scale",
-          "defaultValue": "1.0"
-        },
-        {
-          "name": "ScaleX",
-          "defaultValue": "1.0"
-        },
-        {
-          "name": "ScaleY",
-          "defaultValue": "1.0"
-        },
-        {
-          "name": "TabIndex",
-          "defaultValue": "0"
-        },
-        {
-          "name": "TranslationX",
-          "defaultValue": "0.0"
-        },
-        {
-          "name": "TranslationY",
-          "defaultValue": "0.0"
-        },
-        {
-          "name": "Visual",
-          "defaultValue": "Xamarin.Forms.VisualMarker.MatchParent"
-        },
-        {
-          "name": "WidthRequest",
-          "defaultValue": "-1.0"
-        },
-        {
-          "name": "Styles",
-          "defaultValue": "null",
-          "inputType": "Xamarin.Forms.Style list",
-          "modelType": "Xamarin.Forms.Style list",
-          "updateCode": "updateStyles"
-        },
-        {
-          "name": "StyleSheets",
-          "defaultValue": "null",
-          "inputType": "Xamarin.Forms.StyleSheets.StyleSheet list",
-          "modelType": "Xamarin.Forms.StyleSheets.StyleSheet list",
-          "updateCode": "updateStyleSheets"
-        },
-        {
-          "name": "Focused",
-          "defaultValue": "null",
-          "inputType": "Xamarin.Forms.FocusEventArgs -> unit",
-          "convToModel": "(fun f -> System.EventHandler<Xamarin.Forms.FocusEventArgs>(fun _sender args -> f args))"
-        },
-        {
-          "name": "Unfocused",
-          "defaultValue": "null",
-          "inputType": "Xamarin.Forms.FocusEventArgs -> unit",
-          "convToModel": "(fun f -> System.EventHandler<Xamarin.Forms.FocusEventArgs>(fun _sender args -> f args))"
-        }
-      ]
-    },
-    {
-      "name": "Xamarin.Forms.View",
-      "members": [
-        {
-          "name": "HorizontalOptions",
-          "defaultValue": "Xamarin.Forms.LayoutOptions.Fill"
-        },
-        {
-          "name": "VerticalOptions",
-          "defaultValue": "Xamarin.Forms.LayoutOptions.Fill"
-        },
-        {
-          "name": "Margin",
-          "inputType": "obj",
-          "modelType": "Xamarin.Forms.Thickness",
-          "convToModel": "makeThickness",
-          "defaultValue": "Xamarin.Forms.Thickness(0.0)"
-        },
-        {
-          "name": "GestureRecognizers",
-          "defaultValue": "null",
-          "inputType": "ViewElement list",
-          "modelType": "ViewElement[]",
-          "convToModel": "Array.ofList"
-        }
-      ]
-    },
-    {
-      "name": "Xamarin.Forms.GestureElement",
-      "members": [
-        {
-          "name": "GestureRecognizers",
-          "defaultValue": "null",
-          "inputType": "ViewElement list",
-          "modelType": "ViewElement[]",
-          "convToModel": "Array.ofList"
-        }
-      ]
-    },
-    {
-      "name": "Xamarin.Forms.IGestureRecognizer",
-      "members": []
-    },
-    {
-      "name": "Xamarin.Forms.PanGestureRecognizer",
-      "members": [
-        {
-          "name": "TouchPoints",
-          "defaultValue": "1"
-        },
-        {
-          "name": "PanUpdated",
-          "defaultValue": "null",
-          "inputType": "Xamarin.Forms.PanUpdatedEventArgs -> unit",
-          "convToModel": "(fun f -> System.EventHandler<Xamarin.Forms.PanUpdatedEventArgs>(fun _sender args -> f args))"
-        }
-      ]
-    },
-    {
-      "name": "Xamarin.Forms.TapGestureRecognizer",
-      "members": [
-        {
-          "name": "Command",
-          "defaultValue": "null",
-          "inputType": "unit -> unit",
-          "convToModel": "makeCommand"
-        },
-        {
-          "name": "NumberOfTapsRequired",
-          "defaultValue": "1"
-        }
-      ]
-    },
-    {
-      "name": "Xamarin.Forms.ClickGestureRecognizer",
-      "members": [
-        {
-          "name": "Command",
-          "defaultValue": "null",
-          "inputType": "unit -> unit",
-          "convToModel": "makeCommand"
-        },
-        {
-          "name": "NumberOfClicksRequired",
-          "defaultValue": "1"
-        },
-        {
-          "name": "Buttons",
-          "defaultValue": "Xamarin.Forms.ButtonsMask.Primary"
-        }
-      ]
-    },
-    {
-      "name": "Xamarin.Forms.PinchGestureRecognizer",
-      "members": [
-        {
-          "name": "IsPinching",
-          "defaultValue": "false"
-        },
-        {
-          "name": "PinchUpdated",
-          "defaultValue": "null",
-          "inputType": "Xamarin.Forms.PinchGestureUpdatedEventArgs -> unit",
-          "convToModel": "(fun f -> System.EventHandler<Xamarin.Forms.PinchGestureUpdatedEventArgs>(fun _sender args -> f args))"
-        }
-      ]
-    },
-    {
-      "name": "Xamarin.Forms.SwipeGestureRecognizer",
-      "members": [
-        {
-          "name": "Command",
-          "defaultValue": "null",
-          "inputType": "unit -> unit",
-          "convToModel": "makeCommand"
-        },
-        {
-          "name": "Direction",
-          "uniqueName": "SwipeGestureRecognizerDirection",
-          "defaultValue": "enum<Xamarin.Forms.SwipeDirection>(0)"
-        },
-        {
-          "name": "Threshold",
-          "defaultValue": "100u"
-        },
-        {
-          "name": "Swiped",
-          "defaultValue": "null",
-          "inputType": "Xamarin.Forms.SwipedEventArgs -> unit",
-          "convToModel": "(fun f -> System.EventHandler<Xamarin.Forms.SwipedEventArgs>(fun _sender args -> f args))"
-        }
-      ]
-    },
-    {
-      "name": "Xamarin.Forms.ActivityIndicator",
-      "members": [
-        {
-          "name": "Color",
-          "defaultValue": "Xamarin.Forms.Color.Default"
-        },
-        {
-          "name": "IsRunning",
-          "defaultValue": "false"
-        }
-      ]
-    },
-    {
-      "name": "Xamarin.Forms.BoxView",
-      "members": [
-        {
-          "name": "Color",
-          "defaultValue": "Xamarin.Forms.Color.Default"
-        },
-        {
-          "name": "CornerRadius",
-          "uniqueName": "BoxViewCornerRadius",
-          "defaultValue": "Unchecked.defaultof<Xamarin.Forms.CornerRadius>"
-        }
-      ]
-    },
-    {
-      "name": "Xamarin.Forms.ProgressBar",
-      "members": [
-        {
-          "name": "Progress",
-          "defaultValue": "0.0"
-        }
-      ]
-    },
-    {
-      "name": "Xamarin.Forms.Layout",
-      "members": [
-        {
-          "name": "IsClippedToBounds",
-          "defaultValue": "false"
-        },
-        {
-          "name": "Padding",
-          "inputType": "obj",
-          "modelType": "Xamarin.Forms.Thickness",
-          "convToModel": "makeThickness",
-          "defaultValue": "Unchecked.defaultof<Xamarin.Forms.Thickness>"
-        }
-      ]
-    },
-    {
-      "name": "Xamarin.Forms.ScrollView",
-      "members": [
-        {
-          "name": "Content",
-          "defaultValue": "null"
-        },
-        {
-          "name": "Orientation",
-          "uniqueName": "ScrollOrientation",
-          "defaultValue": "Unchecked.defaultof<Xamarin.Forms.ScrollOrientation>"
-        },
-        {
-          "name": "HorizontalScrollBarVisibility",
-          "defaultValue": "Xamarin.Forms.ScrollBarVisibility.Default"
-        },
-        {
-          "name": "VerticalScrollBarVisibility",
-          "defaultValue": "Xamarin.Forms.ScrollBarVisibility.Default"
-        },
-        {
-          "name": "ScrollTo",
-          "inputType": "float * float * Fabulous.XamarinForms.AnimationKind",
-          "modelType": "float * float * Fabulous.XamarinForms.AnimationKind",
-          "updateCode": "(fun _ curr target -> triggerScrollToAsync curr target)"
-        },
-        {
-          "name": "Scrolled",
-          "defaultValue": "null",
-          "inputType": "Xamarin.Forms.ScrolledEventArgs -> unit",
-          "convToModel": "(fun f -> System.EventHandler<Xamarin.Forms.ScrolledEventArgs>(fun _sender args -> f args))"
-        },
-        {
-          "name": "LayoutAreaOverride",
-          "defaultValue": "Xamarin.Forms.Rectangle.Zero"
-        }
-      ]
-    },
-    {
-      "name": "Xamarin.Forms.Button",
-      "members": [
-        {
-          "name": "Text",
-          "defaultValue": "null"
-        },
-        {
-          "name": "Command",
-          "uniqueName": "ButtonCommand",
-          "inputType": "unit -> unit",
-          "modelType": "unit -> unit",
-          "updateCode": "(fun _ _ _ -> ())"
-        },
-        {
-          "name": "CanExecute",
-          "uniqueName": "ButtonCanExecute",
-          "inputType": "bool",
-          "modelType": "bool",
-          "updateCode": "updateCommand prevButtonCommandOpt currButtonCommandOpt (fun _target -> ()) (fun (target: Xamarin.Forms.Button) cmd -> target.Command <- cmd)"
-        },
-        {
-          "name": "BorderColor",
-          "defaultValue": "Xamarin.Forms.Color.Default"
-        },
-        {
-          "name": "BorderWidth",
-          "defaultValue": "-1.0"
-        },
-        {
-          "name": "ContentLayout",
-          "defaultValue": "null"
-        },
-        {
-          "name": "CornerRadius",
-          "uniqueName": "ButtonCornerRadius",
-          "defaultValue": "0"
-        },
-        {
-          "name": "Font",
-          "defaultValue": "Xamarin.Forms.Font.Default"
-        },
-        {
-          "name": "FontFamily",
-          "defaultValue": "null"
-        },
-        {
-          "name": "FontAttributes",
-          "defaultValue": "Xamarin.Forms.FontAttributes.None"
-        },
-        {
-          "name": "FontSize",
-          "defaultValue": "-1.0",
-          "inputType": "obj",
-          "convToModel": "makeFontSize"
-        },
-        {
-          "name": "Image",
-          "uniqueName": "ButtonImageSource",
-          "inputType": "string",
-          "modelType": "string",
-          "convToValue": "makeFileImageSource",
-          "defaultValue": "null"
-        },
-        {
-          "name": "ImageSource",
-          "inputType": "obj",
-          "modelType": "obj",
-          "convToValue": "makeImageSource",
-          "defaultValue": "null"
-        },
-        {
-          "name": "TextColor",
-          "defaultValue": "Xamarin.Forms.Color.Default"
-        },
-        {
-          "name": "Padding",
-          "defaultValue": "Xamarin.Forms.Thickness(0.0)"
-        }
-      ]
-    },
-    {
-      "name": "Xamarin.Forms.Slider",
-      "members": [
-        {
-          "name": "MinimumMaximum",
-          "inputType": "float * float",
-          "modelType": "float * float",
-          "defaultValue": "(0.0, 1.0)",
-          "updateCode": "updateSliderMinimumMaximum"
-        },
-        {
-          "name": "Value",
-          "defaultValue": "0.0"
-        },
-        {
-          "name": "ValueChanged",
-          "defaultValue": "null",
-          "inputType": "Xamarin.Forms.ValueChangedEventArgs -> unit",
-          "convToModel": "(fun f -> System.EventHandler<Xamarin.Forms.ValueChangedEventArgs>(fun _sender args -> f args))"
-        },
-        {
-          "name": "DragCompleted",
-          "defaultValue": "null",
-          "inputType": "unit -> unit",
-          "convToModel": "makeCommand"
-        },
-        {
-          "name": "DragStarted",
-          "defaultValue": "null",
-          "inputType": "unit -> unit",
-          "convToModel": "makeCommand"
-        },
-        {
-          "name": "ThumbImageSource",
-          "inputType": "obj",
-          "modelType": "obj",
-          "convToValue": "makeImageSource",
-          "defaultValue": "null"
-        }
-      ]
-    },
-    {
-      "name": "Xamarin.Forms.Stepper",
-      "members": [
-        {
-          "name": "MinimumMaximum",
-          "inputType": "float * float",
-          "modelType": "float * float",
-          "defaultValue": "(0.0, 1.0)",
-          "updateCode": "updateStepperMinimumMaximum"
-        },
-        {
-          "name": "Value",
-          "defaultValue": "0.0"
-        },
-        {
-          "name": "Increment",
-          "defaultValue": "1.0"
-        },
-        {
-          "name": "ValueChanged",
-          "defaultValue": "null",
-          "inputType": "Xamarin.Forms.ValueChangedEventArgs -> unit",
-          "convToModel": "(fun f -> System.EventHandler<Xamarin.Forms.ValueChangedEventArgs>(fun _sender args -> f args))"
-        }
-      ]
-    },
-    {
-      "name": "Xamarin.Forms.Switch",
-      "members": [
-        {
-          "name": "IsToggled",
-          "defaultValue": "false"
-        },
-        {
-          "name": "Toggled",
-          "defaultValue": "null",
-          "inputType": "Xamarin.Forms.ToggledEventArgs -> unit",
-          "convToModel": "(fun f -> System.EventHandler<Xamarin.Forms.ToggledEventArgs>(fun _sender args -> f args))"
-        },
-        {
-          "name": "OnColor",
-          "defaultValue": "Xamarin.Forms.Color.Default"
-        },
-        {
-          "name": "ThumbColor",
-          "defaultValue": "Xamarin.Forms.Color.Default"
-        }
-      ]
-    },
-    {
-      "name": "Xamarin.Forms.Cell",
-      "members": [
-        {
-          "name": "Height",
-          "defaultValue": "-1.0"
-        },
-        {
-          "name": "IsEnabled",
-          "defaultValue": "true"
-        }
-      ]
-    },
-    {
-      "name": "Xamarin.Forms.SwitchCell",
-      "members": [
-        {
-          "name": "On",
-          "defaultValue": "false"
-        },
-        {
-          "name": "Text",
-          "defaultValue": "null"
-        },
-        {
-          "name": "OnChanged",
-          "defaultValue": "null",
-          "inputType": "Xamarin.Forms.ToggledEventArgs -> unit",
-          "convToModel": "(fun f -> System.EventHandler<Xamarin.Forms.ToggledEventArgs>(fun _sender args -> f args))"
-        },
-        {
-          "name": "OnColor",
-          "defaultValue": "Xamarin.Forms.Color.Default"
-        }
-      ]
-    },
-    {
-      "name": "Xamarin.Forms.TableView",
-      "members": [
-        {
-          "name": "Intent",
-          "defaultValue": "Unchecked.defaultof<Xamarin.Forms.TableIntent>"
-        },
-        {
-          "name": "HasUnevenRows",
-          "defaultValue": "false"
-        },
-        {
-          "name": "RowHeight",
-          "defaultValue": "-1"
-        },
-        {
-          "name": "Root",
-          "uniqueName": "TableRoot",
-          "shortName": "items",
-          "defaultValue": "null",
-          "elementType": "Xamarin.Forms.TableSection",
-          "modelType": "(string * ViewElement[])[]",
-          "inputType": "(string * ViewElement list) list",
-          "convToModel": "(fun es -> es |> Array.ofList |> Array.map (fun (title, es) -> (title, Array.ofList es)))",
-          "updateCode": "updateTableViewItems"
-        }
-      ]
-    },
-    {
-      "name": "Xamarin.Forms.RowDefinition",
-      "members": [
-        {
-          "name": "Height",
-          "uniqueName": "RowDefinitionHeight",
-          "inputType": "obj",
-          "convToModel": "makeGridLength",
-          "defaultValue": "Xamarin.Forms.GridLength.Auto"
-        }
-      ]
-    },
-    {
-      "name": "Xamarin.Forms.ColumnDefinition",
-      "members": [
-        {
-          "name": "Width",
-          "uniqueName": "ColumnDefinitionWidth",
-          "inputType": "obj",
-          "convToModel": "makeGridLength",
-          "defaultValue": "Xamarin.Forms.GridLength.Auto"
-        }
-      ]
-    },
-    {
-      "name": "Xamarin.Forms.Grid",
-      "members": [
-        {
-          "name": "RowDefinitions",
-          "uniqueName": "GridRowDefinitions",
-          "shortName": "rowdefs",
-          "defaultValue": "null",
-          "elementType": "Xamarin.Forms.RowDefinition",
-          "modelType": "ViewElement[]",
-          "inputType": "obj list",
-          "convToModel": "(fun es -> es |> Array.ofList |> Array.map (fun h -> ViewBuilders.ConstructRowDefinition(height=h)))"
-        },
-        {
-          "name": "ColumnDefinitions",
-          "uniqueName": "GridColumnDefinitions",
-          "shortName": "coldefs",
-          "defaultValue": "null",
-          "elementType": "Xamarin.Forms.ColumnDefinition",
-          "modelType": "ViewElement[]",
-          "inputType": "obj list",
-          "convToModel": "(fun es -> es |> Array.ofList |> Array.map (fun h -> ViewBuilders.ConstructColumnDefinition(width=h)))"
-        },
-        {
-          "name": "RowSpacing",
-          "inputType": "double",
-          "defaultValue": "0.0"
-        },
-        {
-          "name": "ColumnSpacing",
-          "inputType": "double",
-          "defaultValue": "0.0"
-        },
-        {
-          "name": "Children",
-          "defaultValue": "null",
-          "inputType": "ViewElement list",
-          "modelType": "ViewElement[]",
-          "convToModel": "Array.ofList",
-          "attached": [
-            {
-              "name": "Row",
-              "uniqueName": "GridRow",
-              "modelType": "int",
-              "defaultValue": "0"
-            },
-            {
-              "name": "RowSpan",
-              "uniqueName": "GridRowSpan",
-              "modelType": "int",
-              "defaultValue": "0"
-            },
-            {
-              "name": "Column",
-              "uniqueName": "GridColumn",
-              "modelType": "int",
-              "defaultValue": "0"
-            },
-            {
-              "name": "ColumnSpan",
-              "uniqueName": "GridColumnSpan",
-              "modelType": "int",
-              "defaultValue": "0"
-            }
-          ]
-        }
-      ]
-    },
-    {
-      "name": "Xamarin.Forms.AbsoluteLayout",
-      "members": [
-        {
-          "name": "Children",
-          "defaultValue": "null",
-          "inputType": "ViewElement list",
-          "modelType": "ViewElement[]",
-          "convToModel": "Array.ofList",
-          "attached": [
-            {
-              "name": "LayoutBounds",
-              "uniqueName": "LayoutBounds",
-              "modelType": "Xamarin.Forms.Rectangle",
-              "defaultValue": "Xamarin.Forms.Rectangle.Zero"
-            },
-            {
-              "name": "LayoutFlags",
-              "uniqueName": "LayoutFlags",
-              "modelType": "Xamarin.Forms.AbsoluteLayoutFlags",
-              "defaultValue": "Xamarin.Forms.AbsoluteLayoutFlags.None"
-            }
-          ]
-        }
-      ]
-    },
-    {
-      "name": "Xamarin.Forms.RelativeLayout",
-      "members": [
-        {
-          "name": "Children",
-          "defaultValue": "null",
-          "inputType": "ViewElement list",
-          "modelType": "ViewElement[]",
-          "convToModel": "Array.ofList",
-          "attached": [
-            {
-              "name": "BoundsConstraint",
-              "uniqueName": "BoundsConstraint",
-              "modelType": "Xamarin.Forms.BoundsConstraint",
-              "defaultValue": "null"
-            },
-            {
-              "name": "HeightConstraint",
-              "uniqueName": "HeightConstraint",
-              "modelType": "Xamarin.Forms.Constraint",
-              "defaultValue": "null"
-            },
-            {
-              "name": "WidthConstraint",
-              "uniqueName": "WidthConstraint",
-              "modelType": "Xamarin.Forms.Constraint",
-              "defaultValue": "null"
-            },
-            {
-              "name": "XConstraint",
-              "uniqueName": "XConstraint",
-              "modelType": "Xamarin.Forms.Constraint",
-              "defaultValue": "null"
-            },
-            {
-              "name": "YConstraint",
-              "uniqueName": "YConstraint",
-              "modelType": "Xamarin.Forms.Constraint",
-              "defaultValue": "null"
-            }
-          ]
-        }
-      ]
-    },
-    {
-      "name": "Xamarin.Forms.FlexLayout",
-      "members": [
-        {
-          "name": "AlignContent",
-          "modelType": "Xamarin.Forms.FlexAlignContent",
-          "defaultValue": "Xamarin.Forms.FlexAlignContent.Stretch"
-        },
-        {
-          "name": "AlignItems",
-          "modelType": "Xamarin.Forms.FlexAlignItems",
-          "defaultValue": "Xamarin.Forms.FlexAlignItems.Stretch"
-        },
-        {
-          "name": "Direction",
-          "uniqueName": "FlexLayoutDirection",
-          "modelType": "Xamarin.Forms.FlexDirection",
-          "defaultValue": "Xamarin.Forms.FlexDirection.Row"
-        },
-        {
-          "name": "Position",
-          "modelType": "Xamarin.Forms.FlexPosition",
-          "defaultValue": "Xamarin.Forms.FlexPosition.Relative"
-        },
-        {
-          "name": "Wrap",
-          "modelType": "Xamarin.Forms.FlexWrap",
-          "defaultValue": "Xamarin.Forms.FlexWrap.NoWrap"
-        },
-        {
-          "name": "JustifyContent",
-          "modelType": "Xamarin.Forms.FlexJustify",
-          "defaultValue": "Xamarin.Forms.FlexJustify.Start"
-        },
-        {
-          "name": "Children",
-          "defaultValue": "null",
-          "inputType": "ViewElement list",
-          "modelType": "ViewElement[]",
-          "convToModel": "Array.ofList",
-          "attached": [
-            {
-              "name": "AlignSelf",
-              "uniqueName": "FlexAlignSelf",
-              "modelType": "Xamarin.Forms.FlexAlignSelf",
-              "defaultValue": "Xamarin.Forms.FlexAlignSelf.Auto"
-            },
-            {
-              "name": "Order",
-              "uniqueName": "FlexOrder",
-              "modelType": "int",
-              "defaultValue": "0"
-            },
-            {
-              "name": "Basis",
-              "uniqueName": "FlexBasis",
-              "modelType": "Xamarin.Forms.FlexBasis",
-              "defaultValue": "Xamarin.Forms.FlexBasis.Auto"
-            },
-            {
-              "name": "Grow",
-              "uniqueName": "FlexGrow",
-              "inputType": "double",
-              "modelType": "single",
-              "convToModel": "single",
-              "defaultValue": "0.0f"
-            },
-            {
-              "name": "Shrink",
-              "uniqueName": "FlexShrink",
-              "inputType": "double",
-              "modelType": "single",
-              "convToModel": "single",
-              "defaultValue": "1.0f"
-            }
-          ]
-        }
-      ]
-    },
-    {
-      "name": "Xamarin.Forms.TemplatedView",
-      "members": []
-    },
-    {
-      "name": "Xamarin.Forms.ContentView",
-      "members": [
-        {
-          "name": "Content",
-          "defaultValue": "null"
-        }
-      ]
-    },
-    {
-      "name": "Xamarin.Forms.DatePicker",
-      "members": [
-        {
-          "name": "Date",
-          "defaultValue": "Unchecked.defaultof<System.DateTime>"
-        },
-        {
-          "name": "Format",
-          "defaultValue": "\"d\""
-        },
-        {
-          "name": "MinimumDate",
-          "defaultValue": "new System.DateTime(1900, 1, 1)"
-        },
-        {
-          "name": "MaximumDate",
-          "defaultValue": "new System.DateTime(2100, 12, 31)"
-        },
-        {
-          "name": "DateSelected",
-          "defaultValue": "null",
-          "inputType": "Xamarin.Forms.DateChangedEventArgs -> unit",
-          "convToModel": "(fun f -> System.EventHandler<Xamarin.Forms.DateChangedEventArgs>(fun _sender args -> f args))"
-        }
-      ]
-    },
-    {
-      "name": "Xamarin.Forms.Picker",
-      "members": [
-        {
-          "name": "ItemsSource",
-          "uniqueName": "PickerItemsSource",
-          "inputType": "seq<'T>",
-          "modelType": "System.Collections.IList",
-          "convToModel": "seqToIListUntyped",
-          "defaultValue": "null"
-        },
-        {
-          "name": "SelectedIndex",
-          "defaultValue": "0"
-        },
-        {
-          "name": "SelectedIndexChanged",
-          "defaultValue": "null",
-          "inputType": "(int * 'T option) -> unit",
-          "convToModel": "(fun f -> System.EventHandler(fun sender args -> let picker = (sender :?> Xamarin.Forms.Picker) in f (picker.SelectedIndex, (picker.SelectedItem |> Option.ofObj |> Option.map unbox<'T>))))"
-        },
-        {
-          "name": "TextColor",
-          "defaultValue": "Xamarin.Forms.Color.Default"
-        },
-        {
-          "name": "FontFamily",
-          "defaultValue": "null"
-        },
-        {
-          "name": "FontAttributes",
-          "defaultValue": "Xamarin.Forms.FontAttributes.None"
-        },
-        {
-          "name": "FontSize",
-          "defaultValue": "-1.0",
-          "inputType": "obj",
-          "convToModel": "makeFontSize"
-        },
-        {
-          "name": "Title",
-          "defaultValue": "null"
-        },
-        {
-          "name": "TitleColor",
-          "defaultValue": "Xamarin.Forms.Color.Default"
-        }
-      ]
-    },
-    {
-      "name": "Xamarin.Forms.Frame",
-      "members": [
-        {
-          "name": "BorderColor",
-          "defaultValue": "Xamarin.Forms.Color.Default"
-        },
-        {
-          "name": "CornerRadius",
-          "uniqueName": "FrameCornerRadius",
-          "inputType": "double",
-          "modelType": "single",
-          "convToModel": "single",
-          "defaultValue": "-1.0f"
-        },
-        {
-          "name": "HasShadow",
-          "defaultValue": "true"
-        }
-      ]
-    },
-    {
-      "name": "Xamarin.Forms.Image",
-      "members": [
-        {
-          "name": "Source",
-          "uniqueName": "ImageSource",
-          "inputType": "obj",
-          "modelType": "obj",
-          "convToValue": "makeImageSource",
-          "defaultValue": "null"
-        },
-        {
-          "name": "Aspect",
-          "defaultValue": "Xamarin.Forms.Aspect.AspectFit"
-        },
-        {
-          "name": "IsOpaque",
-          "defaultValue": "true"
-        }
-      ]
-    },
-    {
-      "name": "Xamarin.Forms.ImageButton",
-      "members": [
-        {
-          "name": "Command",
-          "uniqueName": "ImageButtonCommand",
-          "defaultValue": "null",
-          "inputType": "unit -> unit",
-          "convToModel": "makeCommand"
-        },
-        {
-          "name": "Source",
-          "uniqueName": "ImageSource",
-          "inputType": "obj",
-          "modelType": "obj",
-          "convToValue": "makeImageSource",
-          "defaultValue": "null"
-        },
-        {
-          "name": "Aspect",
-          "defaultValue": "Xamarin.Forms.Aspect.AspectFit"
-        },
-        {
-          "name": "BorderColor",
-          "defaultValue": "Xamarin.Forms.Color.Default"
-        },
-        {
-          "name": "BorderWidth",
-          "defaultValue": "-1.0"
-        },
-        {
-          "name": "CornerRadius",
-          "uniqueName": "ImageButtonCornerRadius",
-          "defaultValue": "-1"
-        },
-        {
-          "name": "IsOpaque",
-          "defaultValue": "true"
-        },
-        {
-          "name": "Padding",
-          "defaultValue": "Unchecked.defaultof<Xamarin.Forms.Thickness>"
-        },
-        {
-          "name": "Clicked",
-          "defaultValue": "null",
-          "inputType": "System.EventArgs -> unit",
-          "convToModel": "(fun f -> System.EventHandler(fun _sender args -> f args))"
-        },
-        {
-          "name": "Pressed",
-          "defaultValue": "null",
-          "inputType": "System.EventArgs -> unit",
-          "convToModel": "(fun f -> System.EventHandler(fun _sender args -> f args))"
-        },
-        {
-          "name": "Released",
-          "defaultValue": "null",
-          "inputType": "System.EventArgs -> unit",
-          "convToModel": "(fun f -> System.EventHandler(fun _sender args -> f args))"
-        }
-      ]
-    },
-    {
-      "name": "Xamarin.Forms.InputView",
-      "members": [
-        {
-          "name": "Keyboard",
-          "defaultValue": "Xamarin.Forms.Keyboard.Default"
-        },
-        {
-          "name": "IsReadOnly",
-          "defaultValue": "false"
-        },
-        {
-          "name": "IsSpellCheckEnabled",
-          "defaultValue": "true"
-        },
-        {
-          "name": "MaxLength",
-          "defaultValue": "System.Int32.MaxValue"
-        }
-      ]
-    },
-    {
-      "name": "Xamarin.Forms.SearchBar",
-      "members": [
-        {
-          "name": "CancelButtonColor",
-          "defaultValue": "Xamarin.Forms.Color.Default"
-        },
-        {
-          "name": "FontFamily",
-          "defaultValue": "null"
-        },
-        {
-          "name": "FontAttributes",
-          "defaultValue": "Xamarin.Forms.FontAttributes.None"
-        },
-        {
-          "name": "FontSize",
-          "defaultValue": "-1.0",
-          "inputType": "obj",
-          "convToModel": "makeFontSize"
-        },
-        {
-          "name": "HorizontalTextAlignment",
-          "defaultValue": "Xamarin.Forms.TextAlignment.Start"
-        },
-        {
-          "name": "Placeholder",
-          "defaultValue": "null"
-        },
-        {
-          "name": "PlaceholderColor",
-          "defaultValue": "Xamarin.Forms.Color.Default"
-        },
-        {
-          "name": "SearchCommand",
-          "uniqueName": "SearchBarCommand",
-          "inputType": "string -> unit",
-          "modelType": "string -> unit",
-          "updateCode": "(fun _ _ _ -> ())"
-        },
-        {
-          "name": "CanExecute",
-          "uniqueName": "SearchBarCanExecute",
-          "inputType": "bool",
-          "modelType": "bool",
-          "updateCode": "updateCommand prevSearchBarCommandOpt currSearchBarCommandOpt (fun (target: Xamarin.Forms.SearchBar) -> target.Text) (fun (target: Xamarin.Forms.SearchBar) cmd -> target.SearchCommand <- cmd)"
-        },
-        {
-          "name": "Text",
-          "defaultValue": "null"
-        },
-        {
-          "name": "TextColor",
-          "defaultValue": "Xamarin.Forms.Color.Default"
-        },
-        {
-          "name": "TextChanged",
-          "uniqueName": "SearchBarTextChanged",
-          "defaultValue": "null",
-          "inputType": "Xamarin.Forms.TextChangedEventArgs -> unit",
-          "convToModel": "(fun f -> System.EventHandler<Xamarin.Forms.TextChangedEventArgs>(fun _sender args -> f args))"
-        }
-      ]
-    },
-    {
-      "name": "Xamarin.Forms.Editor",
-      "members": [
-        {
-          "name": "Text",
-          "defaultValue": "null"
-        },
-        {
-          "name": "FontSize",
-          "defaultValue": "-1.0",
-          "inputType": "obj",
-          "convToModel": "makeFontSize"
-        },
-        {
-          "name": "FontFamily",
-          "defaultValue": "null"
-        },
-        {
-          "name": "FontAttributes",
-          "defaultValue": "Xamarin.Forms.FontAttributes.None"
-        },
-        {
-          "name": "TextColor",
-          "defaultValue": "Xamarin.Forms.Color.Default"
-        },
-        {
-          "name": "Completed",
-          "uniqueName": "EditorCompleted",
-          "defaultValue": "null",
-          "inputType": "string -> unit",
-          "convToModel": "(fun f -> System.EventHandler(fun sender args -> f (sender :?> Xamarin.Forms.Editor).Text))"
-        },
-        {
-          "name": "TextChanged",
-          "defaultValue": "null",
-          "inputType": "Xamarin.Forms.TextChangedEventArgs -> unit",
-          "convToModel": "(fun f -> System.EventHandler<Xamarin.Forms.TextChangedEventArgs>(fun _sender args -> f args))"
-        },
-        {
-          "name": "AutoSize",
-          "defaultValue": "Xamarin.Forms.EditorAutoSizeOption.Disabled"
-        },
-        {
-          "name": "Placeholder",
-          "defaultValue": "null"
-        },
-        {
-          "name": "PlaceholderColor",
-          "defaultValue": "Xamarin.Forms.Color.Default"
-        },
-        {
-          "name": "IsTextPredictionEnabled",
-          "defaultValue": "false",
-          "inputType": "bool",
-          "modelType": "bool"
-        }
-      ]
-    },
-    {
-      "name": "Xamarin.Forms.Entry",
-      "members": [
-        {
-          "name": "Text",
-          "defaultValue": "null"
-        },
-        {
-          "name": "Placeholder",
-          "defaultValue": "null"
-        },
-        {
-          "name": "HorizontalTextAlignment",
-          "defaultValue": "Xamarin.Forms.TextAlignment.Start"
-        },
-        {
-          "name": "FontSize",
-          "defaultValue": "-1.0",
-          "inputType": "obj",
-          "convToModel": "makeFontSize"
-        },
-        {
-          "name": "FontFamily",
-          "defaultValue": "null"
-        },
-        {
-          "name": "FontAttributes",
-          "defaultValue": "Xamarin.Forms.FontAttributes.None"
-        },
-        {
-          "name": "TextColor",
-          "defaultValue": "Xamarin.Forms.Color.Default"
-        },
-        {
-          "name": "PlaceholderColor",
-          "defaultValue": "Xamarin.Forms.Color.Default"
-        },
-        {
-          "name": "IsPassword",
-          "defaultValue": "false"
-        },
-        {
-          "name": "Completed",
-          "uniqueName": "EntryCompleted",
-          "defaultValue": "null",
-          "inputType": "string -> unit",
-          "convToModel": "(fun f -> System.EventHandler(fun sender args -> f (sender :?> Xamarin.Forms.Entry).Text))"
-        },
-        {
-          "name": "TextChanged",
-          "defaultValue": "null",
-          "inputType": "Xamarin.Forms.TextChangedEventArgs -> unit",
-          "convToModel": "(fun f -> System.EventHandler<Xamarin.Forms.TextChangedEventArgs>(fun _sender args -> f args))"
-        },
-        {
-          "name": "IsTextPredictionEnabled",
-          "defaultValue": "true"
-        },
-        {
-          "name": "ReturnType",
-          "defaultValue": "Xamarin.Forms.ReturnType.Default"
-        },
-        {
-          "name": "ReturnCommand",
-          "defaultValue": "null",
-          "inputType": "unit -> unit",
-          "convToModel": "makeCommand"
-        },
-        {
-          "name": "CursorPosition",
-          "defaultValue": "0",
-          "updateCode": "(fun _ curr (target: Xamarin.Forms.Entry) -> match curr with ValueSome value -> target.CursorPosition <- value | ValueNone -> ())"
-        },
-        {
-          "name": "SelectionLength",
-          "defaultValue": "0",
-          "updateCode": "(fun _ curr (target: Xamarin.Forms.Entry) -> match curr with ValueSome value -> target.SelectionLength <- value | ValueNone -> ())"
-        }
-      ]
-    },
-    {
-      "name": "Fabulous.XamarinForms.CustomEntryCell",
-      "modelName": "EntryCell",
-      "members": [
-        {
-          "name": "Label",
-          "defaultValue": "null"
-        },
-        {
-          "name": "Text",
-          "defaultValue": "null"
-        },
-        {
-          "name": "Keyboard",
-          "defaultValue": "Xamarin.Forms.Keyboard.Default"
-        },
-        {
-          "name": "Placeholder",
-          "defaultValue": "null"
-        },
-        {
-          "name": "HorizontalTextAlignment",
-          "defaultValue": "Xamarin.Forms.TextAlignment.Start"
-        },
-        {
-          "name": "Completed",
-          "uniqueName": "EntryCompleted",
-          "defaultValue": "null",
-          "inputType": "string -> unit",
-          "convToModel": "(fun f -> System.EventHandler(fun sender args -> f (sender :?> Xamarin.Forms.EntryCell).Text))"
-        },
-        {
-          "name": "TextChanged",
-          "uniqueName": "EntryCellTextChanged",
-          "defaultValue": "null",
-          "inputType": "Xamarin.Forms.TextChangedEventArgs -> unit",
-          "convToModel": "(fun f -> System.EventHandler<Xamarin.Forms.TextChangedEventArgs>(fun _sender args -> f args))"
-        }
-      ]
-    },
-    {
-      "name": "Xamarin.Forms.Label",
-      "members": [
-        {
-          "name": "Text",
-          "defaultValue": "null"
-        },
-        {
-          "name": "HorizontalTextAlignment",
-          "defaultValue": "Xamarin.Forms.TextAlignment.Start"
-        },
-        {
-          "name": "VerticalTextAlignment",
-          "defaultValue": "Xamarin.Forms.TextAlignment.Start"
-        },
-        {
-          "name": "FontSize",
-          "defaultValue": "-1.0",
-          "inputType": "obj",
-          "convToModel": "makeFontSize"
-        },
-        {
-          "name": "FontFamily",
-          "defaultValue": "null"
-        },
-        {
-          "name": "FontAttributes",
-          "defaultValue": "Xamarin.Forms.FontAttributes.None"
-        },
-        {
-          "name": "TextColor",
-          "defaultValue": "Xamarin.Forms.Color.Default"
-        },
-        {
-          "name": "FormattedText",
-          "defaultValue": "null"
-        },
-        {
-          "name": "LineBreakMode",
-          "defaultValue": "Xamarin.Forms.LineBreakMode.WordWrap"
-        },
-        {
-          "name": "LineHeight",
-          "defaultValue": "-1.0"
-        },
-        {
-          "name": "MaxLines",
-          "defaultValue": "-1"
-        },
-        {
-          "name": "TextDecorations",
-          "defaultValue": "Xamarin.Forms.TextDecorations.None"
-        }
-      ]
-    },
-    {
-      "name": "Xamarin.Forms.StackLayout",
-      "members": [
-        {
-          "name": "Children",
-          "defaultValue": "null",
-          "inputType": "ViewElement list",
-          "modelType": "ViewElement[]",
-          "convToModel": "Array.ofList"
-        },
-        {
-          "name": "Orientation",
-          "uniqueName": "StackOrientation",
-          "defaultValue": "Xamarin.Forms.StackOrientation.Vertical"
-        },
-        {
-          "name": "Spacing",
-          "defaultValue": "6.0"
-        }
-      ]
-    },
-    {
-      "name": "Xamarin.Forms.Span",
-      "members": [
-        {
-          "name": "Text",
-          "defaultValue": "null"
-        },
-        {
-          "name": "FontFamily",
-          "defaultValue": "null"
-        },
-        {
-          "name": "FontAttributes",
-          "defaultValue": "Xamarin.Forms.FontAttributes.None"
-        },
-        {
-          "name": "FontSize",
-          "defaultValue": "-1.0",
-          "inputType": "obj",
-          "convToModel": "makeFontSize"
-        },
-        {
-          "name": "BackgroundColor",
-          "defaultValue": "Xamarin.Forms.Color.Default"
-        },
-        {
-          "name": "ForegroundColor",
-          "defaultValue": "Xamarin.Forms.Color.Default"
-        },
-        {
-          "name": "TextColor",
-          "defaultValue": "Xamarin.Forms.Color.Default"
-        },
-        {
-          "name": "PropertyChanged",
-          "defaultValue": "null",
-          "inputType": "System.ComponentModel.PropertyChangedEventArgs -> unit",
-          "convToModel": "(fun f -> System.EventHandler<System.ComponentModel.PropertyChangedEventArgs>(fun _sender args -> f args))"
-        },
-        {
-          "name": "LineHeight",
-          "defaultValue": "-1.0"
-        },
-        {
-          "name": "TextDecorations",
-          "defaultValue": "Xamarin.Forms.TextDecorations.None"
-        }
-      ]
-    },
-    {
-      "name": "Xamarin.Forms.FormattedString",
-      "members": [
-        {
-          "name": "Spans",
-          "defaultValue": "null",
-          "inputType": "ViewElement list",
-          "modelType": "ViewElement array",
-          "convToModel": "Array.ofList"
-        }
-      ]
-    },
-    {
-      "name": "Xamarin.Forms.TimePicker",
-      "members": [
-        {
-          "name": "Time",
-          "defaultValue": "new System.TimeSpan()"
-        },
-        {
-          "name": "Format",
-          "defaultValue": "\"t\""
-        },
-        {
-          "name": "TextColor",
-          "defaultValue": "Xamarin.Forms.Color.Default"
-        }
-      ]
-    },
-    {
-      "name": "Xamarin.Forms.WebView",
-      "members": [
-        {
-          "name": "Source",
-          "uniqueName": "WebSource",
-          "defaultValue": "null"
-        },
-        {
-          "name": "Reload",
-          "defaultValue": "None",
-          "inputType": "bool",
-          "modelType": "bool",
-          "updateCode": "(fun _ curr (target: Xamarin.Forms.WebView) -> if curr = ValueSome true then target.Reload())"
-        },
-        {
-          "name": "Navigated",
-          "defaultValue": "null",
-          "inputType": "Xamarin.Forms.WebNavigatedEventArgs -> unit",
-          "convToModel": "(fun f -> System.EventHandler<Xamarin.Forms.WebNavigatedEventArgs>(fun _sender args -> f args))"
-        },
-        {
-          "name": "Navigating",
-          "defaultValue": "null",
-          "inputType": "Xamarin.Forms.WebNavigatingEventArgs -> unit",
-          "convToModel": "(fun f -> System.EventHandler<Xamarin.Forms.WebNavigatingEventArgs>(fun _sender args -> f args))"
-        },
-        {
-          "name": "ReloadRequested",
-          "defaultValue": "null",
-          "inputType": "System.EventArgs -> unit",
-          "convToModel": "(fun f -> System.EventHandler(fun _sender args -> f args))"
-        }
-      ]
-    },
-    {
-      "name": "Xamarin.Forms.Page",
-      "members": [
-        {
-          "name": "Title",
-          "defaultValue": "\"\""
-        },
-        {
-          "name": "BackgroundImage",
-          "inputType": "string",
-          "modelType": "string",
-          "defaultValue": "null"
-        },
-        {
-          "name": "Icon",
-          "inputType": "string",
-          "modelType": "string",
-          "convToValue": "makeFileImageSource",
-          "defaultValue": "null"
-        },
-        {
-          "name": "IsBusy",
-          "inputType": "bool",
-          "modelType": "bool",
-          "defaultValue": "false"
-        },
-        {
-          "name": "Padding",
-          "inputType": "obj",
-          "modelType": "Xamarin.Forms.Thickness",
-          "convToModel": "makeThickness",
-          "defaultValue": "Unchecked.defaultof<Xamarin.Forms.Thickness>"
-        },
-        {
-          "name": "ToolbarItems",
-          "inputType": "ViewElement list",
-          "modelType": "ViewElement[]",
-          "convToModel": "Array.ofList"
-        },
-        {
-          "name": "UseSafeArea",
-          "inputType": "bool",
-          "modelType": "bool",
-          "defaultValue": "false",
-          "updateCode": "updateUseSafeArea"
-        },
-        {
-          "name": "Appearing",
-          "uniqueName": "Page_Appearing",
-          "defaultValue": "null",
-          "inputType": "unit -> unit",
-          "convToModel": "(fun f -> System.EventHandler(fun _sender _args -> f ()))"
-        },
-        {
-          "name": "Disappearing",
-          "uniqueName": "Page_Disappearing",
-          "defaultValue": "null",
-          "inputType": "unit -> unit",
-          "convToModel": "(fun f -> System.EventHandler(fun _sender _args -> f ()))"
-        },
-        {
-          "name": "LayoutChanged",
-          "uniqueName": "Page_LayoutChanged",
-          "defaultValue": "null",
-          "inputType": "unit -> unit",
-          "convToModel": "(fun f -> System.EventHandler(fun _sender _args -> f ()))"
-        },
-        {
-          "name": "BackgroundImageSource",
-          "inputType": "obj",
-          "modelType": "obj",
-          "convToValue": "makeImageSource",
-          "defaultValue": "null"
-        },
-        {
-          "name": "IconImageSource",
-          "inputType": "obj",
-          "modelType": "obj",
-          "convToValue": "makeImageSource",
-          "defaultValue": "null"
-        },
-        {
-          "name": "ShellSearchHandler",
-          "modelType": "Xamarin.Forms.SearchHandler",
-          "updateCode": "updateShellSearchHandler"
-        }
-      ]
-    },
-    {
-      "name": "Xamarin.Forms.CarouselPage",
-      "members": [
-        {
-          "name": "Children",
-          "defaultValue": "null",
-          "inputType": "ViewElement list",
-          "modelType": "ViewElement[]",
-          "convToModel": "Array.ofList"
-        },
-        {
-          "name": "CurrentPage",
-          "uniqueName": "CarouselPage_CurrentPage",
-          "defaultValue": "0",
-          "inputType": "int",
-          "modelType": "int",
-          "updateCode": "updateCurrentPage<Xamarin.Forms.ContentPage>"
-        },
-        {
-          "name": "CurrentPageChanged",
-          "uniqueName": "CarouselPage_CurrentPageChanged",
-          "defaultValue": "null",
-          "inputType": "int option -> unit",
-          "convToModel": "makeCurrentPageChanged<Xamarin.Forms.ContentPage>"
-        }
-      ]
-    },
-    {
-      "name": "Xamarin.Forms.NavigationPage",
-      "members": [
-        {
-          "name": "Pages",
-          "inputType": "ViewElement list",
-          "shortName": "pages",
-          "modelType": "ViewElement[]",
-          "convToModel": "Array.ofList",
-          "updateCode": "updateNavigationPages",
-          "attached": [
-            {
-              "name": "BackButtonTitle",
-              "modelType": "string",
-              "defaultValue": "null"
-            },
-            {
-              "name": "HasBackButton",
-              "modelType": "bool",
-              "defaultValue": "true"
-            },
-            {
-              "name": "HasNavigationBar",
-              "modelType": "bool",
-              "defaultValue": "true"
-            },
-            {
-              "name": "TitleIcon",
-              "inputType": "string",
-              "modelType": "string",
-              "convToValue": "makeFileImageSource",
-              "defaultValue": "null"
-            },
-            {
-              "name": "TitleView",
-              "inputType": "ViewElement",
-              "modelType": "ViewElement",
-              "updateCode": "updatePageTitleView",
-              "defaultValue": "null"
-            },
-            {
-              "name": "TitleIconImageSource",
-              "inputType": "obj",
-              "modelType": "obj",
-              "convToValue": "makeImageSource",
-              "defaultValue": "null"
-            }
-          ]
-        },
-        {
-          "name": "BarBackgroundColor",
-          "defaultValue": "Xamarin.Forms.Color.Default"
-        },
-        {
-          "name": "BarTextColor",
-          "defaultValue": "Xamarin.Forms.Color.Default"
-        },
-        {
-          "name": "Popped",
-          "defaultValue": "null",
-          "inputType": "Xamarin.Forms.NavigationEventArgs -> unit",
-          "convToModel": "(fun f -> System.EventHandler<Xamarin.Forms.NavigationEventArgs>(fun sender args -> f args))"
-        },
-        {
-          "name": "PoppedToRoot",
-          "defaultValue": "null",
-          "inputType": "Xamarin.Forms.NavigationEventArgs -> unit",
-          "convToModel": "(fun f -> System.EventHandler<Xamarin.Forms.NavigationEventArgs>(fun sender args -> f args))"
-        },
-        {
-          "name": "Pushed",
-          "defaultValue": "null",
-          "inputType": "Xamarin.Forms.NavigationEventArgs -> unit",
-          "convToModel": "(fun f -> System.EventHandler<Xamarin.Forms.NavigationEventArgs>(fun sender args -> f args))"
-        }
-      ]
-    },
-    {
-      "name": "Xamarin.Forms.TabbedPage",
-      "members": [
-        {
-          "name": "Children",
-          "defaultValue": "null",
-          "inputType": "ViewElement list",
-          "modelType": "ViewElement[]",
-          "convToModel": "Array.ofList"
-        },
-        {
-          "name": "BarBackgroundColor",
-          "defaultValue": "Xamarin.Forms.Color.Default"
-        },
-        {
-          "name": "BarTextColor",
-          "defaultValue": "Xamarin.Forms.Color.Default"
-        },
-        {
-          "name": "CurrentPage",
-          "uniqueName": "TabbedPage_CurrentPage",
-          "defaultValue": "0",
-          "inputType": "int",
-          "modelType": "int",
-          "updateCode": "updateCurrentPage<Xamarin.Forms.Page>"
-        },
-        {
-          "name": "CurrentPageChanged",
-          "uniqueName": "TabbedPage_CurrentPageChanged",
-          "defaultValue": "null",
-          "inputType": "int option -> unit",
-          "convToModel": "makeCurrentPageChanged<Xamarin.Forms.Page>"
-        },
-        {
-          "name": "SelectedTabColor",
-          "defaultValue": "Xamarin.Forms.Color.Default"
-        },
-        {
-          "name": "UnselectedTabColor",
-          "defaultValue": "Xamarin.Forms.Color.Default"
-        }
-      ]
-    },
-    {
-      "name": "Xamarin.Forms.ContentPage",
-      "customType": "Fabulous.XamarinForms.CustomContentPage",
-      "members": [
-        {
-          "name": "Content",
-          "defaultValue": "null"
-        },
-        {
-          "name": "OnSizeAllocatedCallback",
-          "shortName": "onSizeAllocated",
-          "modelType": "FSharp.Control.Handler<(double * double)>",
-          "inputType": "(double * double) -> unit",
-          "convToModel": "(fun f -> FSharp.Control.Handler<_>(fun _sender args -> f args))",
-          "updateCode": "updateOnSizeAllocated"
-        }
-      ]
-    },
-    {
-      "name": "Xamarin.Forms.MasterDetailPage",
-      "members": [
-        {
-          "name": "Master",
-          "defaultValue": "null"
-        },
-        {
-          "name": "Detail",
-          "defaultValue": "null"
-        },
-        {
-          "name": "IsGestureEnabled",
-          "defaultValue": "true"
-        },
-        {
-          "name": "IsPresented",
-          "defaultValue": "true"
-        },
-        {
-          "name": "MasterBehavior",
-          "defaultValue": "Xamarin.Forms.MasterBehavior.Default"
-        },
-        {
-          "name": "IsPresentedChanged",
-          "defaultValue": "null",
-          "inputType": "bool -> unit",
-          "convToModel": "(fun f -> System.EventHandler(fun sender args -> f (sender :?> Xamarin.Forms.MasterDetailPage).IsPresented))"
-        }
-      ]
-    },
-    {
-      "name": "Xamarin.Forms.MenuItem",
-      "members": [
-        {
-          "name": "Text",
-          "defaultValue": "null"
-        },
-        {
-          "name": "Command",
-          "defaultValue": "null",
-          "inputType": "unit -> unit",
-          "convToModel": "makeCommand"
-        },
-        {
-          "name": "Icon",
-          "inputType": "string",
-          "modelType": "string",
-          "convToValue": "makeFileImageSource",
-          "defaultValue": "null"
-        },
-        {
-          "name": "Accelerator",
-          "inputType": "string",
-          "modelType": "string",
-          "convToValue": "makeAccelerator",
-          "defaultValue": "null",
-          "updateCode": "updateAccelerator"
-        },
-        {
-          "name": "IconImageSource",
-          "inputType": "obj",
-          "modelType": "obj",
-          "convToValue": "makeImageSource",
-          "defaultValue": "null"
-        }
-      ]
-    },
-    {
-      "name": "Xamarin.Forms.TextCell",
-      "members": [
-        {
-          "name": "Text",
-          "defaultValue": "null"
-        },
-        {
-          "name": "Detail",
-          "uniqueName": "TextDetail",
-          "defaultValue": "null"
-        },
-        {
-          "name": "TextColor",
-          "defaultValue": "Xamarin.Forms.Color.Default"
-        },
-        {
-          "name": "DetailColor",
-          "uniqueName": "TextDetailColor",
-          "defaultValue": "Xamarin.Forms.Color.Default"
-        },
-        {
-          "name": "Command",
-          "uniqueName": "TextCellCommand",
-          "inputType": "unit -> unit",
-          "modelType": "unit -> unit",
-          "updateCode": "(fun _ _ _ -> ())"
-        },
-        {
-          "name": "CanExecute",
-          "uniqueName": "TextCellCanExecute",
-          "inputType": "bool",
-          "modelType": "bool",
-          "updateCode": "updateCommand prevTextCellCommandOpt currTextCellCommandOpt (fun _target -> ()) (fun (target: Xamarin.Forms.TextCell) cmd -> target.Command <- cmd)"
-        }
-      ]
-    },
-    {
-      "name": "Xamarin.Forms.ToolbarItem",
-      "members": [
-        {
-          "name": "Order",
-          "defaultValue": "Xamarin.Forms.ToolbarItemOrder.Default"
-        },
-        {
-          "name": "Priority",
-          "defaultValue": "0"
-        }
-      ]
-    },
-    {
-      "name": "Xamarin.Forms.ImageCell",
-      "members": [
-        {
-          "name": "ImageSource",
-          "inputType": "obj",
-          "modelType": "obj",
-          "convToValue": "makeImageSource",
-          "defaultValue": "null"
-        }
-      ]
-    },
-    {
-      "name": "Xamarin.Forms.ViewCell",
-      "members": [
-        {
-          "name": "View",
-          "defaultValue": "null"
-        }
-      ]
-    },
-    {
-      "name": "Xamarin.Forms.ListView",
-      "customType": "Fabulous.XamarinForms.CustomListView",
-      "members": [
-        {
-          "name": "ItemsSource",
-          "uniqueName": "ListViewItems",
-          "shortName": "items",
-          "inputType": "seq<ViewElement>",
-          "modelType": "seq<ViewElement>",
-          "updateCode": "updateListViewItems"
-        },
-        {
-          "name": "Footer",
-          "defaultValue": "null",
-          "inputType": "obj",
-          "convToModel": "makeViewOrString"
-        },
-        {
-          "name": "HasUnevenRows",
-          "defaultValue": "false"
-        },
-        {
-          "name": "Header",
-          "defaultValue": "null",
-          "inputType": "obj",
-          "convToModel": "makeViewOrString"
-        },
-        {
-          "name": "HeaderTemplate",
-          "defaultValue": "null"
-        },
-        {
-          "name": "IsGroupingEnabled",
-          "defaultValue": "false"
-        },
-        {
-          "name": "IsPullToRefreshEnabled",
-          "defaultValue": "false"
-        },
-        {
-          "name": "IsRefreshing",
-          "defaultValue": "false"
-        },
-        {
-          "name": "RefreshCommand",
-          "defaultValue": "null",
-          "inputType": "unit -> unit",
-          "convToModel": "makeCommand"
-        },
-        {
-          "name": "RowHeight",
-          "defaultValue": "-1"
-        },
-        {
-          "name": "SelectedItem",
-          "uniqueName": "ListView_SelectedItem",
-          "defaultValue": "null",
-          "modelType": "int option",
-          "convToValue": "(function None -> null | Some i -> let items = target.ItemsSource :?> System.Collections.Generic.IList<ListElementData> in if i >= 0 && i < items.Count then items.[i] else null)"
-        },
-        {
-          "name": "SeparatorVisibility",
-          "uniqueName": "ListView_SeparatorVisibility",
-          "defaultValue": "Xamarin.Forms.SeparatorVisibility.Default"
-        },
-        {
-          "name": "SeparatorColor",
-          "uniqueName": "ListView_SeparatorColor",
-          "defaultValue": "Xamarin.Forms.Color.Default"
-        },
-        {
-          "name": "ItemAppearing",
-          "uniqueName": "ListView_ItemAppearing",
-          "defaultValue": "null",
-          "inputType": "int -> unit",
-          "convToModel": "(fun f -> System.EventHandler<Xamarin.Forms.ItemVisibilityEventArgs>(fun sender args -> f (tryFindListViewItem sender args.Item).Value))"
-        },
-        {
-          "name": "ItemDisappearing",
-          "uniqueName": "ListView_ItemDisappearing",
-          "defaultValue": "null",
-          "inputType": "int -> unit",
-          "convToModel": "(fun f -> System.EventHandler<Xamarin.Forms.ItemVisibilityEventArgs>(fun sender args -> f (tryFindListViewItem sender args.Item).Value))"
-        },
-        {
-          "name": "ItemSelected",
-          "uniqueName": "ListView_ItemSelected",
-          "defaultValue": "null",
-          "inputType": "int option -> unit",
-          "convToModel": "(fun f -> System.EventHandler<Xamarin.Forms.SelectedItemChangedEventArgs>(fun sender args -> f (tryFindListViewItem sender args.SelectedItem)))"
-        },
-        {
-          "name": "ItemTapped",
-          "uniqueName": "ListView_ItemTapped",
-          "defaultValue": "null",
-          "inputType": "int -> unit",
-          "convToModel": "(fun f -> System.EventHandler<Xamarin.Forms.ItemTappedEventArgs>(fun sender args -> f (tryFindListViewItem sender args.Item).Value))"
-        },
-        {
-          "name": "Refreshing",
-          "uniqueName": "ListView_Refreshing",
-          "defaultValue": "null",
-          "inputType": "unit -> unit",
-          "convToModel": "(fun f -> System.EventHandler(fun sender args -> f ()))"
-        },
-        {
-          "name": "SelectionMode",
-          "defaultValue": "Xamarin.Forms.ListViewSelectionMode.Single"
-        },
-        {
-          "name": "HorizontalScrollBarVisibility",
-          "defaultValue": "Xamarin.Forms.ScrollBarVisibility.Default"
-        },
-        {
-          "name": "VerticalScrollBarVisibility",
-          "defaultValue": "Xamarin.Forms.ScrollBarVisibility.Default"
-        },
-        {
-          "name": "RefreshControlColor",
-          "defaultValue": "Xamarin.Forms.Color.Default"
-        }
-      ]
-    },
-    {
-      "name": "Xamarin.Forms.ListView",
-      "modelName": "ListViewGrouped",
-      "customType": "Fabulous.XamarinForms.CustomGroupListView",
-      "members": [
-        {
-          "name": "ItemsSource",
-          "uniqueName": "ListViewGrouped_ItemsSource",
-          "shortName": "items",
-          "inputType": "(string * ViewElement * ViewElement list) list",
-          "modelType": "(string * ViewElement * ViewElement[])[]",
-          "convToModel": "(fun es -> es |> Array.ofList |> Array.map (fun (g, e, l) -> (g, e, Array.ofList l)))",
-          "updateCode": "updateListViewGroupedItems"
-        },
-        {
-          "name": "ShowJumpList",
-          "uniqueName": "ListViewGrouped_ShowJumpList",
-          "inputType": "bool",
-          "modelType": "bool",
-          "defaultValue": "false",
-          "updateCode": "updateListViewGroupedShowJumpList"
-        },
-        {
-          "name": "Footer",
-          "defaultValue": "null",
-          "inputType": "obj",
-          "convToModel": "makeViewOrString"
-        },
-        {
-          "name": "HasUnevenRows",
-          "defaultValue": "false"
-        },
-        {
-          "name": "Header",
-          "defaultValue": "null",
-          "inputType": "obj",
-          "convToModel": "makeViewOrString"
-        },
-        {
-          "name": "IsPullToRefreshEnabled",
-          "defaultValue": "false"
-        },
-        {
-          "name": "IsRefreshing",
-          "defaultValue": "false"
-        },
-        {
-          "name": "RefreshCommand",
-          "defaultValue": "null",
-          "inputType": "unit -> unit",
-          "convToModel": "makeCommand"
-        },
-        {
-          "name": "RowHeight",
-          "defaultValue": "-1"
-        },
-        {
-          "name": "SelectedItem",
-          "uniqueName": "ListViewGrouped_SelectedItem",
-          "defaultValue": "null",
-          "modelType": "(int * int) option",
-          "convToValue": "(function None -> null | Some (i,j) -> let items = target.ItemsSource :?> System.Collections.Generic.IList<ListGroupData> in (if i >= 0 && i < items.Count then (let items2 = items.[i] in if j >= 0 && j < items2.Count then items2.[j] else null) else null))"
-        },
-        {
-          "name": "SeparatorVisibility",
-          "defaultValue": "Xamarin.Forms.SeparatorVisibility.Default"
-        },
-        {
-          "name": "SeparatorColor",
-          "defaultValue": "Xamarin.Forms.Color.Default"
-        },
-        {
-          "name": "ItemAppearing",
-          "uniqueName": "ListViewGrouped_ItemAppearing",
-          "defaultValue": "null",
-          "inputType": "int * int option -> unit",
-          "convToModel": "(fun f -> System.EventHandler<Xamarin.Forms.ItemVisibilityEventArgs>(fun sender args -> f (tryFindGroupedListViewItemOrGroupItem sender args.Item).Value))"
-        },
-        {
-          "name": "ItemDisappearing",
-          "uniqueName": "ListViewGrouped_ItemDisappearing",
-          "defaultValue": "null",
-          "inputType": "int * int option -> unit",
-          "convToModel": "(fun f -> System.EventHandler<Xamarin.Forms.ItemVisibilityEventArgs>(fun sender args -> f (tryFindGroupedListViewItemOrGroupItem sender args.Item).Value))"
-        },
-        {
-          "name": "ItemSelected",
-          "uniqueName": "ListViewGrouped_ItemSelected",
-          "defaultValue": "null",
-          "inputType": "(int * int) option -> unit",
-          "convToModel": "(fun f -> System.EventHandler<Xamarin.Forms.SelectedItemChangedEventArgs>(fun sender args -> f (tryFindGroupedListViewItem sender args.SelectedItem)))"
-        },
-        {
-          "name": "ItemTapped",
-          "uniqueName": "ListViewGrouped_ItemTapped",
-          "defaultValue": "null",
-          "inputType": "int * int -> unit",
-          "convToModel": "(fun f -> System.EventHandler<Xamarin.Forms.ItemTappedEventArgs>(fun sender args -> f (tryFindGroupedListViewItem sender args.Item).Value))"
-        },
-        {
-          "name": "Refreshing",
-          "defaultValue": "null",
-          "inputType": "unit -> unit",
-          "convToModel": "(fun f -> System.EventHandler(fun sender args -> f ()))"
-        },
-        {
-          "name": "SelectionMode",
-          "defaultValue": "Xamarin.Forms.ListViewSelectionMode.Single"
-        }
-      ]
-    },
-    {
-      "name": "Xamarin.Forms.BackButtonBehavior",
-      "members": [
-        {
-          "name": "TextOverride",
-          "defaultValue": "null"
-        },
-        {
-          "name": "Command",
-          "defaultValue": "null",
-          "inputType": "unit -> unit",
-          "convToModel": "makeCommand"
-        },
-        {
-          "name": "CommandParameter",
-          "defaultValue": "null"
-        },
-        {
-          "name": "IconOverride",
-          "inputType": "string",
-          "modelType": "string",
-          "convToValue": "makeFileImageSource",
-          "defaultValue": "null"
-        },
-        {
-          "name": "IsEnabled",
-          "inputType": "bool",
-          "modelType": "bool",
-          "defaultValue": "true"
-        }
-      ]
-    },
-    {
-      "name": "Xamarin.Forms.GridItemsLayout",
-      "members": [
-        {
-          "name": "Span",
-          "defaultValue": "0",
-          "modelType": "int",
-          "inputType": "int"
-        },
-        {
-          "name": "HorizontalItemSpacing",
-          "defaultValue": "0.0",
-          "modelType": "double",
-          "inputType": "double"
-        },
-        {
-          "name": "VerticalItemSpacing",
-          "defaultValue": "0.0",
-          "modelType": "double",
-          "inputType": "double"
-        }
-      ]
-    },
-    {
-      "name": "Xamarin.Forms.ItemsView",
-      "members": [
-        {
-          "name": "EmptyView",
-          "defaultValue": "null"
-        },
-        {
-          "name": "ItemsLayout",
-          "defaultValue": "null"
-        },
-        {
-          "name": "ItemsSource",
-          "defaultValue": "null"
-        },
-        {
-          "name": "ItemSizingStrategy",
-          "defaultValue": "Xamarin.Forms.ItemSizingStrategy.MeasureAllItems"
-        },
-        {
-          "name": "ScrollToRequested",
-          "defaultValue": "null",
-          "inputType": "Xamarin.Forms.ScrollToRequestEventArgs -> unit",
-          "convToModel": "(fun f -> System.EventHandler<Xamarin.Forms.ScrollToRequestEventArgs>(fun _sender args -> f args))"
-        },
-        {
-          "name": "ScrollTo",
-          "uniqueName": "iScrollTo",
-          "inputType": "obj * obj * Xamarin.Forms.ScrollToPosition * Fabulous.XamarinForms.AnimationKind",
-          "modelType": "obj * obj * Xamarin.Forms.ScrollToPosition * Fabulous.XamarinForms.AnimationKind",
-          "updateCode": "(fun _ curr target -> triggerScrollTo curr target)"
-        },
-        {
-          "name": "Footer",
-          "defaultValue": "null"
-        },
-        {
-          "name": "Header",
-          "defaultValue": "null"
-        },
-        {
-          "name": "HorizontalScrollBarVisibility",
-          "defaultValue": "Xamarin.Forms.ScrollBarVisibility.Default"
-        },
-        {
-          "name": "VerticalScrollBarVisibility",
-          "defaultValue": "Xamarin.Forms.ScrollBarVisibility.Default"
-        },
-        {
-          "name": "ItemsUpdatingScrollMode",
-          "defaultValue": "Xamarin.Forms.ItemsUpdatingScrollMode.KeepItemsInView"
-        },
-        {
-          "name": "RemainingItemsThreshold",
-          "defaultValue": "-1"
-        },
-        {
-          "name": "RemainingItemsThresholdReachedCommand",
-          "defaultValue": "null"
-        },
-        {
-          "name": "RemainingItemsThresholdReachedCommandParameter",
-          "defaultValue": "null"
-        },
-        {
-          "name": "Scrolled",
-          "uniqueName": "iScrolled",
-          "defaultValue": "null",
-          "inputType": "Xamarin.Forms.ItemsViewScrolledEventArgs -> unit",
-          "convToModel": "(fun f -> System.EventHandler<Xamarin.Forms.ItemsViewScrolledEventArgs>(fun _sender args -> f args))"
-        },
-        {
-          "name": "RemainingItemsThresholdReached",
-          "defaultValue": "null",
-          "inputType": "unit -> unit",
-          "convToModel": "(fun f -> System.EventHandler(fun _sender _args -> f()))"
-        }
-      ]
-    },
-    {
-      "name": "Xamarin.Forms.SearchHandler",
-      "customType": "Fabulous.XamarinForms.CustomSearchHandler",
-      "members": [
-        {
-          "name": "ClearIcon",
-          "inputType": "string",
-          "modelType": "string",
-          "convToValue": "makeImageSource",
-          "defaultValue": "null"
-        },
-        {
-          "name": "ClearIconHelpText",
-          "defaultValue": "null",
-          "modelType": "string",
-          "inputType": "string"
-        },
-        {
-          "name": "ClearIconName",
-          "defaultValue": "null",
-          "modelType": "string",
-          "inputType": "string"
-        },
-        {
-          "name": "ClearPlaceholderCommand",
-          "defaultValue": "null",
-          "inputType": "unit -> unit",
-          "convToModel": "makeCommand"
-        },
-        {
-          "name": "ClearPlaceholderCommandParameter",
-          "defaultValue": "null"
-        },
-        {
-          "name": "ClearPlaceholderEnabled",
-          "inputType": "bool",
-          "modelType": "bool",
-          "defaultValue": "true"
-        },
-        {
-          "name": "ClearPlaceholderHelpText",
-          "defaultValue": "null",
-          "modelType": "string",
-          "inputType": "string"
-        },
-        {
-          "name": "ClearPlaceholderIcon",
-          "inputType": "string",
-          "modelType": "string",
-          "convToValue": "makeImageSource",
-          "defaultValue": "null"
-        },
-        {
-          "name": "ClearPlaceholderName",
-          "defaultValue": "null",
-          "modelType": "string",
-          "inputType": "string"
-        },
-        {
-          "name": "Command",
-          "defaultValue": "null",
-          "inputType": "unit -> unit",
-          "convToModel": "makeCommand"
-        },
-        {
-          "name": "CommandParameter",
-          "defaultValue": "null"
-        },
-        {
-          "name": "DisplayMemberName",
-          "defaultValue": "null",
-          "modelType": "string",
-          "inputType": "string"
-        },
-        {
-          "name": "IsSearchEnabled",
-          "defaultValue": "true"
-        },
-        {
-          "name": "Placeholder",
-          "defaultValue": "null",
-          "modelType": "string",
-          "inputType": "string"
-        },
-        {
-          "name": "Query",
-          "defaultValue": "null",
-          "modelType": "string",
-          "inputType": "string"
-        },
-        {
-          "name": "QueryIcon",
-          "inputType": "string",
-          "modelType": "string",
-          "convToValue": "makeImageSource",
-          "defaultValue": "null"
-        },
-        {
-          "name": "QueryIconHelpText",
-          "defaultValue": "null",
-          "modelType": "string",
-          "inputType": "string"
-        },
-        {
-          "name": "QueryIconName",
-          "defaultValue": "null",
-          "modelType": "string",
-          "inputType": "string"
-        },
-        {
-          "name": "SearchBoxVisibility",
-          "defaultValue": "Xamarin.Forms.SearchBoxVisibility.Expanded"
-        },
-        {
-          "name": "ShowsResults",
-          "defaultValue": "true",
-          "inputType": "bool",
-          "modelType": "bool"
-        },
-        {
-          "name": "ItemsSource",
-          "uniqueName": "SearchHandlerItemsSource",
-          "shortName": "items",
-          "defaultValue": "null",
-          "inputType": "seq<ViewElement>",
-          "modelType": "seq<ViewElement>",
-          "updateCode": "updateSearchHandlerItems"
-        },
-        {
-          "name": "BackgroundColor",
-          "defaultValue": "Xamarin.Forms.Color.Default"
-        },
-        {
-          "name": "CancelButtonColor",
-          "defaultValue": "Xamarin.Forms.Color.Default"
-        },
-        {
-          "name": "FontAttributes",
-          "defaultValue": "Xamarin.Forms.FontAttributes.None"
-        },
-        {
-          "name": "FontFamily",
-          "defaultValue": "null"
-        },
-        {
-          "name": "FontSize",
-          "defaultValue": "-1.0",
-          "inputType": "obj",
-          "convToModel": "makeFontSize"
-        },
-        {
-          "name": "HorizontalTextAlignment",
-          "defaultValue": "Xamarin.Forms.TextAlignment.Start"
-        },
-        {
-          "name": "IsFocused",
-          "defaultValue": "false",
-          "modelType": "bool",
-          "inputType": "bool",
-          "updateCode": "updateIsFocused"
-        },
-        {
-          "name": "Keyboard",
-          "defaultValue": "Xamarin.Forms.Keyboard.Default"
-        },
-        {
-          "name": "PlaceholderColor",
-          "defaultValue": "Xamarin.Forms.Color.Default"
-        },
-        {
-          "name": "TextColor",
-          "defaultValue": "Xamarin.Forms.Color.Default"
-        },
-        {
-          "name": "Unfocused",
-          "uniqueName": "SearchHandlerUnfocused",
-          "defaultValue": "null",
-          "inputType": "unit -> unit",
-          "convToModel": "(fun f -> System.EventHandler(fun _sender _args -> f()))"
-        },
-        {
-          "name": "Focused",
-          "uniqueName": "SearchHandlerFocused",
-          "defaultValue": "null",
-          "inputType": "unit -> unit",
-          "convToModel": "(fun f -> System.EventHandler(fun _sender _args -> f()))"
-        },
-        {
-          "name": "FocusChangeRequested",
-          "defaultValue": "null",
-          "inputType": "Xamarin.Forms.VisualElement.FocusRequestArgs -> unit",
-          "convToModel": "(fun f -> System.EventHandler<Xamarin.Forms.VisualElement.FocusRequestArgs>(fun _sender args -> f args))"
-        },
-        {
-          "name": "SelectedItem",
-          "defaultValue": "null",
-          "inputType": "obj",
-          "modelType": "obj",
-          "updateCode": "updateSelectedItem"
-        },
-        {
-          "name": "QueryChanged",
-          "defaultValue": "ignore",
-          "modelType": "string * string -> unit",
-          "updateCode": "(fun _ curr (target: Xamarin.Forms.SearchHandler) -> match curr with ValueSome fn -> (target :?> Fabulous.XamarinForms.CustomSearchHandler).QueryChanged <- fn | ValueNone -> ())"
-        },
-        {
-          "name": "QueryConfirmed",
-          "defaultValue": "ignore",
-          "modelType": "unit -> unit",
-          "updateCode": "(fun _ curr (target: Xamarin.Forms.SearchHandler) -> match curr with ValueSome fn -> (target :?> Fabulous.XamarinForms.CustomSearchHandler).QueryConfirmed <- fn | ValueNone -> ())"
-        },
-        {
-          "name": "ItemSelected",
-          "uniqueName": "SearchHandlerItemSelected",
-          "defaultValue": "ignore",
-          "modelType": "obj -> unit",
-          "updateCode": "(fun _ curr (target: Xamarin.Forms.SearchHandler) -> match curr with ValueSome fn -> (target :?> Fabulous.XamarinForms.CustomSearchHandler).ItemSelected <- fn | ValueNone -> ())"
-        }
-      ]
-    },
-    {
-      "name": "Xamarin.Forms.BaseShellItem",
-      "members": [
-        {
-          "name": "FlyoutIcon",
-          "inputType": "obj",
-          "modelType": "obj",
-          "convToValue": "makeImageSource",
-          "defaultValue": "null"
-        },
-        {
-          "name": "Icon",
-          "uniqueName": "BaseShellItemIcon",
-          "inputType": "obj",
-          "modelType": "obj",
-          "convToValue": "makeImageSource",
-          "defaultValue": "null"
-        },
-        {
-          "name": "IsEnabled",
-          "defaultValue": "true"
-        },
-        {
-          "name": "IsTabStop",
-          "defaultValue": "true"
-        },
-        {
-          "name": "Route",
-          "defaultValue": "null"
-        },
-        {
-          "name": "TabIndex",
-          "defaultValue": "0"
-        },
-        {
-          "name": "Title",
-          "defaultValue": "null"
-        },
-        {
-          "name": "IsChecked",
-          "defaultValue": "null",
-          "inputType": "bool",
-          "modelType": "bool",
-          "updateCode": "updateIsChecked"
-        },
-        {
-          "name": "Appearing",
-          "defaultValue": "null",
-          "inputType": "System.EventArgs -> unit",
-          "convToModel": "(fun f -> System.EventHandler(fun _sender args -> f args))"
-        },
-        {
-          "name": "Disappearing",
-          "defaultValue": "null",
-          "inputType": "System.EventArgs -> unit",
-          "convToModel": "(fun f -> System.EventHandler(fun _sender args -> f args))"
-        }
-      ]
-    },
-    {
-      "name": "Xamarin.Forms.Shell",
-      "members": [
-        {
-          "name": "Items",
-          "uniqueName": "ShellItems",
-          "defaultValue": "null",
-          "inputType": "ViewElement list",
-          "modelType": "ViewElement array",
-          "convToModel": "Array.ofList",
-          "updateCode": "updateShellItems"
-        },
-        {
-          "name": "CurrentItem",
-          "defaultValue": "null"
-        },
-        {
-          "name": "FlyoutBackgroundColor",
-          "defaultValue": "Xamarin.Forms.Color.Default"
-        },
-        {
-          "name": "FlyoutBehavior",
-          "defaultValue": "Xamarin.Forms.FlyoutBehavior.Flyout"
-        },
-        {
-          "name": "FlyoutHeader",
-          "defaultValue": "null",
-          "modelType": "ViewElement"
-        },
-        {
-          "name": "FlyoutHeaderBehavior",
-          "defaultValue": "Xamarin.Forms.FlyoutHeaderBehavior.Default"
-        },
-        {
-          "name": "FlyoutIcon",
-          "inputType": "obj",
-          "modelType": "obj",
-          "convToValue": "makeImageSource",
-          "defaultValue": "null"
-        },
-        {
-          "name": "FlyoutIsPresented",
-          "defaultValue": "false"
-        },
-        {
-          "name": "Navigated",
-          "uniqueName": "OnNavigated",
-          "defaultValue": "null",
-          "inputType": "Xamarin.Forms.ShellNavigatedEventArgs -> unit",
-          "convToModel": "(fun f -> System.EventHandler<Xamarin.Forms.ShellNavigatedEventArgs>(fun _sender args -> f args))"
-        },
-        {
-          "name": "Navigating",
-          "uniqueName": "OnNavigating",
-          "defaultValue": "null",
-          "inputType": "Xamarin.Forms.ShellNavigatingEventArgs -> unit",
-          "convToModel": "(fun f -> System.EventHandler<Xamarin.Forms.ShellNavigatingEventArgs>(fun _sender args -> f args))"
-        },
-        {
-          "name": "GoToAsync",
-          "inputType": "Xamarin.Forms.ShellNavigationState * Fabulous.XamarinForms.AnimationKind",
-          "modelType": "Xamarin.Forms.ShellNavigationState * Fabulous.XamarinForms.AnimationKind",
-          "updateCode": "(fun _ curr target -> triggerGoToAsync curr target)"
-        },
-        {
-          "name": "FlyoutBackgroundImage",
-          "defaultValue": "null",
-          "inputType": "obj",
-          "modelType": "obj",
-          "convToValue": "makeImageSource"
-        },
-        {
-          "name": "FlyoutBackgroundImageAspect",
-          "defaultValue": "Xamarin.Forms.Aspect.AspectFit"
-        }
-      ]
-    },
-    {
-      "name": "Xamarin.Forms.ShellGroupItem",
-      "members": [
-        {
-          "name": "FlyoutDisplayOptions",
-          "defaultValue": "Xamarin.Forms.FlyoutDisplayOptions.AsSingleItem"
-        }
-      ]
-    },
-    {
-      "name": "Xamarin.Forms.SelectableItemsView",
-      "members": [
-        {
-          "name": "SelectedItem",
-          "defaultValue": "null"
-        },
-        {
-          "name": "SelectedItems",
-          "defaultValue": "null",
-          "inputType": "seq<ViewElement>",
-          "modelType": "seq<ViewElement>",
-          "updateCode": "updateSelectedItems"
-        },
-        {
-          "name": "SelectionChangedCommand",
-          "defaultValue": "null",
-          "inputType": "unit -> unit",
-          "convToModel": "makeCommand"
-        },
-        {
-          "name": "SelectionMode",
-          "uniqueName": "SelectableItemsViewSelectionMode",
-          "defaultValue": "Xamarin.Forms.SelectionMode.None"
-        },
-        {
-          "name": "SelectionChanged",
-          "defaultValue": "null",
-          "inputType": "Xamarin.Forms.SelectionChangedEventArgs -> unit",
-          "convToModel": "(fun f -> System.EventHandler<Xamarin.Forms.SelectionChangedEventArgs>(fun _sender args -> f args))"
-        }
-      ]
-    },
-    {
-      "name": "Xamarin.Forms.GroupableItemsView",
-      "members": [
-        {
-          "name": "GroupFooterTemplate",
-          "defaultValue": "null"
-        },
-        {
-          "name": "GroupHeaderTemplate",
-          "defaultValue": "null"
-        },
-        {
-          "name": "IsGrouped",
-          "defaultValue": "false",
-          "inputType": "bool",
-          "modelType": "bool"
-        }
-      ]
-    },
-    {
-      "name": "Xamarin.Forms.ShellContent",
-      "members": [
-        {
-          "name": "ContentTemplate",
-          "shortName": "content",
-          "defaultValue": "null",
-          "inputType": "ViewElement",
-          "modelType": "ViewElement",
-          "updateCode": "updateShellContentTemplate"
-        },
-        {
-          "name": "MenuItems",
-          "defaultValue": "null",
-          "inputType": "ViewElement list",
-          "modelType": "ViewElement array",
-          "convToModel": "Array.ofList",
-          "updateCode": "updateMenuItemsShellContent"
-        }
-      ]
-    },
-    {
-      "name": "Xamarin.Forms.ShellItem",
-      "members": [
-        {
-          "name": "CurrentItem",
-          "defaultValue": "null",
-          "inputType": "ViewElement",
-          "modelType": "ViewElement"
-        },
-        {
-          "name": "Items",
-          "uniqueName": "ShellItemItems",
-          "defaultValue": "null",
-          "inputType": "ViewElement list",
-          "modelType": "ViewElement array",
-          "convToModel": "Array.ofList",
-          "updateCode": "updateShellItemItems"
-        }
-      ]
-    },
-    {
-      "name": "Xamarin.Forms.ShellSection",
-      "members": [
-        {
-          "name": "CurrentItem",
-          "defaultValue": "null"
-        },
-        {
-          "name": "Items",
-          "uniqueName": "ShellSectionItems",
-          "defaultValue": "null",
-          "inputType": "ViewElement list",
-          "modelType": "ViewElement array",
-          "convToModel": "Array.ofList",
-          "updateCode": "updateShellSectionItems"
-        }
-      ]
-    },
-    {
-      "name": "Xamarin.Forms.CarouselView",
-      "customType": "Fabulous.XamarinForms.CustomCarouselView",
-      "members": [
-        {
-          "name": "ItemsSource",
-          "uniqueName": "CarouselViewItems",
-          "shortName": "items",
-          "inputType": "seq<ViewElement>",
-          "modelType": "seq<ViewElement>",
-          "updateCode": "updateCarouselViewItems"
-        }
-      ]
-    },
-    {
-      "name": "Xamarin.Forms.CollectionView",
-      "customType": "Fabulous.XamarinForms.CustomCollectionListView",
-      "members": [
-        {
-          "name": "ItemsSource",
-          "uniqueName": "CollectionViewItems",
-          "shortName": "items",
-          "inputType": "seq<ViewElement>",
-          "modelType": "seq<ViewElement>",
-          "updateCode": "updateCollectionViewItems"
-        }
-      ]
-    },
-    {
-      "name": "Xamarin.Forms.FontImageSource",
-      "members": [
-        {
-          "name": "Color",
-          "defaultValue": "Xamarin.Forms.Color.Default"
-        },
-        {
-          "name": "FontFamily",
-          "inputType": "string",
-          "modelType": "string",
-          "defaultValue": "null"
-        },
-        {
-          "name": "Glyph",
-          "inputType": "string",
-          "modelType": "string",
-          "defaultValue": "null"
-        },
-        {
-          "name": "Size",
-          "inputType": "float",
-          "modelType": "float",
-          "defaultValue": "30."
-        }
-      ]
-    },
-    {
-      "name": "Xamarin.Forms.FlyoutItem",
-      "members": []
-    },
-    {
-      "name": "Xamarin.Forms.Tab",
-      "members": []
-    },
-    {
-      "name": "Xamarin.Forms.TabBar",
-      "members": []
-    },
-    {
-      "name": "Xamarin.Forms.CheckBox",
-      "members": [
-        {
-          "name": "Color",
-          "defaultValue": "Xamarin.Forms.Color.Default"
-        },
-        {
-          "name": "IsChecked",
-          "defaultValue": "false"
-        },
-        {
-          "name": "CheckedChanged",
-          "defaultValue": "null",
-          "inputType": "Xamarin.Forms.CheckedChangedEventArgs -> unit",
-          "convToModel": "(fun f -> System.EventHandler<Xamarin.Forms.CheckedChangedEventArgs>(fun _sender args -> f args))"
-        }
-      ]
-    },
-    {
-      "name": "Xamarin.Forms.ListItemsLayout",
-      "members": [
-        {
-          "name": "ItemSpacing",
-          "defaultValue": "0.0",
-          "inputType": "double",
-          "modelType": "double"
-        }
-      ]
-    }
-  ]
->>>>>>> d901c77a
 }